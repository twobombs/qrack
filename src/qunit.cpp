//////////////////////////////////////////////////////////////////////////////////////
//
// (C) Daniel Strano and the Qrack contributors 2017-2019. All rights reserved.
//
// QUnit maintains explicit separability of qubits as an optimization on a QEngine.
// See https://arxiv.org/abs/1710.05867
// (The makers of Qrack have no affiliation with the authors of that paper.)
//
// When we allocate a quantum register, all bits are in a (re)set state. At this point,
// we know they are separable, in the sense of full Schmidt decomposability into qubits
// in the "natural" or "permutation" basis of the register. Many operations can be
// traced in terms of fewer qubits that the full "Schr\{"o}dinger representation."
//
// Based on experimentation, QUnit is designed to avoid increasing representational
// entanglement for its primary action, and only try to decrease it when inquiries
// about probability need to be made otherwise anyway. Avoiding introducing the cost of
// any basically any entanglement whatsoever, rather than exponentially costly "garbage
// collection," should be the first and ultimate concern, in the authors' experience.
//
// Licensed under the GNU Lesser General Public License V3.
// See LICENSE.md in the project root or https://www.gnu.org/licenses/lgpl-3.0.en.html
// for details.

#include <ctime>
#include <initializer_list>
#include <map>

#include "qfactory.hpp"
#include "qunit.hpp"

#define SHARD_STATE(shard) (norm(shard.amp0) < (ONE_R1 / 2))
<<<<<<< HEAD
#define UNSAFE_CACHED_CLASSICAL(shard) ((norm(shard.amp0) < min_norm) || (norm(shard.amp1) < min_norm))
#define CACHED_CLASSICAL(shard) ((!shard.isPlusMinus) && !shard.isProbDirty && UNSAFE_CACHED_CLASSICAL(shard))
=======
#define CACHED_CLASSICAL(shard)                                                                                        \
    (!shard.isPlusMinus && !shard.fourier2Partner && !shard.isProbDirty &&                                             \
        ((norm(shard.amp0) < min_norm) || (norm(shard.amp1) < min_norm)))
>>>>>>> e6cf283a
#define PHASE_MATTERS(shard)                                                                                           \
    (!randGlobalPhase || shard.isPlusMinus || shard.fourier2Partner || shard.isProbDirty ||                            \
        !((norm(shard.amp0) < min_norm) || (norm(shard.amp1) < min_norm)))
#define DIRTY(shard) (shard.isProbDirty || shard.isPhaseDirty)

namespace Qrack {

QUnit::QUnit(QInterfaceEngine eng, bitLenInt qBitCount, bitCapInt initState, qrack_rand_gen_ptr rgp, complex phaseFac,
    bool doNorm, bool randomGlobalPhase, bool useHostMem, int deviceID, bool useHardwareRNG, bool useSparseStateVec)
    : QUnit(eng, eng, qBitCount, initState, rgp, phaseFac, doNorm, randomGlobalPhase, useHostMem, deviceID,
          useHardwareRNG, useSparseStateVec)
{
    // Intentionally left blank
}

QUnit::QUnit(QInterfaceEngine eng, QInterfaceEngine subEng, bitLenInt qBitCount, bitCapInt initState,
    qrack_rand_gen_ptr rgp, complex phaseFac, bool doNorm, bool randomGlobalPhase, bool useHostMem, int deviceID,
    bool useHardwareRNG, bool useSparseStateVec)
    : QInterface(qBitCount, rgp, doNorm, useHardwareRNG, randomGlobalPhase)
    , engine(eng)
    , subengine(subEng)
    , devID(deviceID)
    , phaseFactor(phaseFac)
    , doNormalize(doNorm)
    , useHostRam(useHostMem)
    , useRDRAND(useHardwareRNG)
    , isSparse(useSparseStateVec)
    , freezeBasis(false)
{
    shards.resize(qBitCount);

    bool bitState;

    for (bitLenInt i = 0; i < qubitCount; i++) {
        bitState = (initState >> i) & ONE_BCI;
        shards[i] = QEngineShard(MakeEngine(1, bitState ? 1 : 0), bitState);
    }
}

QInterfacePtr QUnit::MakeEngine(bitLenInt length, bitCapInt perm)
{
    return CreateQuantumInterface(engine, subengine, length, perm, rand_generator, phaseFactor, doNormalize,
        randGlobalPhase, useHostRam, devID, useRDRAND, isSparse);
}

void QUnit::SetPermutation(bitCapInt perm, complex phaseFac)
{
    bool bitState;

    Finish();

    for (bitLenInt i = 0; i < qubitCount; i++) {
        bitState = (perm >> i) & ONE_BCI;
        shards[i] = QEngineShard(MakeEngine(1, bitState ? 1 : 0), bitState);
    }
}

void QUnit::SetQuantumState(const complex* inputState)
{
    QInterfacePtr unit = MakeEngine(qubitCount, 0);
    unit->SetQuantumState(inputState);

    for (bitLenInt idx = 0; idx < qubitCount; idx++) {
        shards[idx] = QEngineShard(unit, idx);
    }
}

void QUnit::GetQuantumState(complex* outputState)
{
    EndAllEmulation();

    QUnitPtr clone = std::dynamic_pointer_cast<QUnit>(Clone());
    clone->OrderContiguous(clone->EntangleAll());
    clone->shards[0].unit->GetQuantumState(outputState);
}

void QUnit::GetProbs(real1* outputProbs)
{
    EndAllEmulation();

    QUnitPtr clone = std::dynamic_pointer_cast<QUnit>(Clone());
    clone->OrderContiguous(clone->EntangleAll());
    clone->shards[0].unit->GetProbs(outputProbs);
}

complex QUnit::GetAmplitude(bitCapInt perm)
{
    ToPermBasisAll();
    EndAllEmulation();

    complex result(ONE_R1, ZERO_R1);

    std::map<QInterfacePtr, bitCapInt> perms;

    for (bitLenInt i = 0; i < qubitCount; i++) {
        if (perms.find(shards[i].unit) == perms.end()) {
            perms[shards[i].unit] = 0U;
        }
        if ((perm >> i) & ONE_BCI) {
            perms[shards[i].unit] |= pow2(shards[i].mapped);
        }
    }

    for (auto&& qi : perms) {
        result *= qi.first->GetAmplitude(qi.second);
    }

    if (shards[0].unit->GetQubitCount() > 1) {
        if (norm(result) > (ONE_R1 - min_norm)) {
            SetPermutation(perm);
        }
    }

    return result;
}

bitLenInt QUnit::Compose(QUnitPtr toCopy) { return Compose(toCopy, qubitCount); }

/*
 * Append QInterface in the middle of QUnit.
 */
bitLenInt QUnit::Compose(QUnitPtr toCopy, bitLenInt start)
{
    /* Create a clone of the quantum state in toCopy. */
    QUnitPtr clone = std::dynamic_pointer_cast<QUnit>(toCopy->Clone());

    /* Insert the new shards in the middle */
    shards.insert(shards.begin() + start, clone->shards.begin(), clone->shards.end());

    SetQubitCount(qubitCount + toCopy->GetQubitCount());

    return start;
}

void QUnit::Detach(bitLenInt start, bitLenInt length, QUnitPtr dest)
{
    /* TODO: This method should compose the bits for the destination without cohering the length first */

    QInterfacePtr destEngine;
    if (length > 1) {
        EntangleRange(start, length);
        OrderContiguous(shards[start].unit);

        if (dest) {
            dest->EntangleRange(0, length);
            dest->OrderContiguous(dest->shards[0].unit);

            destEngine = dest->shards[0].unit;
        }
    }

    QInterfacePtr unit = shards[start].unit;
    bitLenInt mapped = shards[start].mapped;
    bitLenInt unitLength = unit->GetQubitCount();

    if (dest) {
        for (bitLenInt i = 0; i < length; i++) {
            QInterfacePtr tempUnit = dest->shards[start + i].unit;
            dest->shards[start + i] = QEngineShard(shards[start + i]);
            dest->shards[start + i].unit = tempUnit;
        }

        unit->Decompose(mapped, length, destEngine);
    } else {
        unit->Dispose(mapped, length);
    }

    shards.erase(shards.begin() + start, shards.begin() + start + length);
    SetQubitCount(qubitCount - length);

    if (unitLength == length) {
        return;
    }

    /* Find the rest of the qubits. */
    for (auto&& shard : shards) {
        if (shard.unit == unit && shard.mapped >= (mapped + length)) {
            shard.mapped -= length;
        }
    }
}

void QUnit::Decompose(bitLenInt start, bitLenInt length, QUnitPtr dest) { Detach(start, length, dest); }

void QUnit::Dispose(bitLenInt start, bitLenInt length) { Detach(start, length, nullptr); }

QInterfacePtr QUnit::EntangleInCurrentBasis(
    std::vector<bitLenInt*>::iterator first, std::vector<bitLenInt*>::iterator last)
{
    for (auto bit = first; bit < last; bit++) {
        EndEmulation(shards[**bit]);
    }

    std::vector<QInterfacePtr> units;
    units.reserve((int)(last - first));

    QInterfacePtr unit1 = shards[**first].unit;
    std::map<QInterfacePtr, bool> found;

    found[unit1] = true;

    /* Walk through all of the supplied bits and create a unique list to compose. */
    for (auto bit = first + 1; bit < last; bit++) {
        if (found.find(shards[**bit].unit) == found.end()) {
            found[shards[**bit].unit] = true;
            units.push_back(shards[**bit].unit);
        }
    }

    /* Collapse all of the other units into unit1, returning a map to the new bit offset. */
    if (units.size() != 0) {
        auto&& offsets = unit1->Compose(units);

        /* Since each unit will be collapsed in-order, one set of bits at a time. */
        for (auto&& shard : shards) {
            auto search = offsets.find(shard.unit);
            if (search != offsets.end()) {
                shard.mapped += search->second;
                shard.unit = unit1;
            }
        }
    }

    /* Change the source parameters to the correct newly mapped bit indexes. */
    for (auto bit = first; bit < last; bit++) {
        **bit = shards[**bit].mapped;
    }

    return unit1;
}

QInterfacePtr QUnit::Entangle(std::vector<bitLenInt*> bits)
{
    for (bitLenInt i = 0; i < bits.size(); i++) {
        ToPermBasis(*(bits[i]));
    }
    return EntangleInCurrentBasis(bits.begin(), bits.end());
}

QInterfacePtr QUnit::EntangleRange(bitLenInt start, bitLenInt length)
{
    ToPermBasis(start, length);

    if (length == 1) {
        return shards[start].unit;
    }

    std::vector<bitLenInt> bits(length);
    std::vector<bitLenInt*> ebits(length);
    for (bitLenInt i = 0; i < length; i++) {
        bits[i] = i + start;
        ebits[i] = &bits[i];
    }

    QInterfacePtr toRet = EntangleInCurrentBasis(ebits.begin(), ebits.end());
    OrderContiguous(shards[start].unit);
    return toRet;
}

QInterfacePtr QUnit::EntangleRange(bitLenInt start1, bitLenInt length1, bitLenInt start2, bitLenInt length2)
{
    ToPermBasis(start1, length1);
    ToPermBasis(start2, length2);

    std::vector<bitLenInt> bits(length1 + length2);
    std::vector<bitLenInt*> ebits(length1 + length2);

    if (start2 < start1) {
        std::swap(start1, start2);
        std::swap(length1, length2);
    }

    for (bitLenInt i = 0; i < length1; i++) {
        bits[i] = i + start1;
        ebits[i] = &bits[i];
    }

    for (bitLenInt i = 0; i < length2; i++) {
        bits[i + length1] = i + start2;
        ebits[i + length1] = &bits[i + length1];
    }

    QInterfacePtr toRet = EntangleInCurrentBasis(ebits.begin(), ebits.end());
    OrderContiguous(shards[start1].unit);
    return toRet;
}

QInterfacePtr QUnit::EntangleRange(
    bitLenInt start1, bitLenInt length1, bitLenInt start2, bitLenInt length2, bitLenInt start3, bitLenInt length3)
{
    ToPermBasis(start1, length1);
    ToPermBasis(start2, length2);
    ToPermBasis(start3, length3);

    std::vector<bitLenInt> bits(length1 + length2 + length3);
    std::vector<bitLenInt*> ebits(length1 + length2 + length3);

    if (start2 < start1) {
        std::swap(start1, start2);
        std::swap(length1, length2);
    }

    if (start3 < start1) {
        std::swap(start1, start3);
        std::swap(length1, length3);
    }

    if (start3 < start2) {
        std::swap(start2, start3);
        std::swap(length2, length3);
    }

    for (bitLenInt i = 0; i < length1; i++) {
        bits[i] = i + start1;
        ebits[i] = &bits[i];
    }

    for (bitLenInt i = 0; i < length2; i++) {
        bits[i + length1] = i + start2;
        ebits[i + length1] = &bits[i + length1];
    }

    for (bitLenInt i = 0; i < length3; i++) {
        bits[i + length1 + length2] = i + start3;
        ebits[i + length1 + length2] = &bits[i + length1 + length2];
    }

    QInterfacePtr toRet = EntangleInCurrentBasis(ebits.begin(), ebits.end());
    OrderContiguous(shards[start1].unit);
    return toRet;
}

QInterfacePtr QUnit::EntangleAll()
{
    ToPermBasisAll();
    EndAllEmulation();

    std::vector<QInterfacePtr> units;
    units.reserve(qubitCount);

    QInterfacePtr unit1 = shards[0].unit;
    std::map<QInterfacePtr, bool> found;

    found[unit1] = true;

    /* Walk through all of the supplied bits and create a unique list to compose. */
    for (bitLenInt bit = 1; bit < qubitCount; bit++) {
        if (found.find(shards[bit].unit) == found.end()) {
            found[shards[bit].unit] = true;
            units.push_back(shards[bit].unit);
        }
    }

    /* Collapse all of the other units into unit1, returning a map to the new bit offset. */
    if (units.size() != 0) {
        auto&& offsets = unit1->QInterface::Compose(units);

        /* Since each unit will be collapsed in-order, one set of bits at a time. */
        for (auto&& shard : shards) {
            auto search = offsets.find(shard.unit);
            if (search != offsets.end()) {
                shard.mapped += search->second;
                shard.unit = unit1;
            }
        }
    }

    return unit1;
}

/*
 * Accept a variable number of bits, entangle them all into a single QInterface
 * object, and then call the supplied function on that object.
 */
template <typename F, typename... B> void QUnit::EntangleAndCallMember(F fn, B... bits)
{
    auto qbits = Entangle({ &bits... });
    ((*qbits).*fn)(bits...);
}

template <typename F, typename... B> void QUnit::EntangleAndCall(F fn, B... bits)
{
    auto qbits = Entangle({ &bits... });
    fn(qbits, bits...);
}

template <typename F, typename... B> void QUnit::EntangleAndCallMemberRot(F fn, real1 radians, B... bits)
{
    auto qbits = Entangle({ &bits... });
    ((*qbits).*fn)(radians, bits...);
}

bool QUnit::TrySeparate(bitLenInt start, bitLenInt length)
{
    if (length == qubitCount) {
        return true;
    }

    if ((length == 1) && (shards[start].unit->GetQubitCount() == 1)) {
        return true;
    }

    if (length > 1) {
        EntangleRange(start, length);
        OrderContiguous(shards[start].unit);
    } else {
        // If length == 1, this is usually all that's worth trying:
        real1 prob = ProbBase(start);
        return ((prob < min_norm) || ((ONE_R1 - prob) < min_norm));
    }

    QInterfacePtr separatedBits = MakeEngine(length, 0);

    QInterfacePtr unitCopy = shards[start].unit->Clone();

    bitLenInt mappedStart = shards[start].mapped;
    unitCopy->Decompose(mappedStart, length, separatedBits);
    unitCopy->Compose(separatedBits, mappedStart);

    bool didSeparate = unitCopy->ApproxCompare(shards[start].unit);
    if (didSeparate) {
        // The subsystem is separable.
        shards[start].unit->Dispose(mappedStart, length);

        /* Find the rest of the qubits. */
        for (auto&& shard : shards) {
            if (shard.unit == shards[start].unit && shard.mapped >= (mappedStart + length)) {
                shard.mapped -= length;
            }
        }

        for (bitLenInt i = 0; i < length; i++) {
            shards[start + i].unit = separatedBits;
            shards[start + i].mapped = i;
        }
    }

    return didSeparate;
}

void QUnit::OrderContiguous(QInterfacePtr unit)
{
    /* Before we call OrderContinguous, when we are cohering lists of shards, we should always proactively sort the
     * order in which we compose qubits into a single engine. This is a cheap way to reduce the need for costly qubit
     * swap gates, later. */

    if (unit->GetQubitCount() == 1) {
        return;
    }

    /* Create a sortable collection of all of the bits that are in the unit. */
    std::vector<QSortEntry> bits(unit->GetQubitCount());

    bitLenInt j = 0;
    for (bitLenInt i = 0; i < qubitCount; i++) {
        if (shards[i].unit == unit) {
            bits[j].mapped = shards[i].mapped;
            bits[j].bit = i;
            j++;
        }
    }

    SortUnit(unit, bits, 0, bits.size() - 1);
}

/* Sort a container of bits, calling Swap() on each. */
void QUnit::SortUnit(QInterfacePtr unit, std::vector<QSortEntry>& bits, bitLenInt low, bitLenInt high)
{
    bitLenInt i = low, j = high;
    if (i == (j - 1)) {
        if (bits[j] < bits[i]) {
            unit->Swap(bits[i].mapped, bits[j].mapped); /* Change the location in the QE itself. */
            std::swap(shards[bits[i].bit].mapped, shards[bits[j].bit].mapped); /* Change the global mapping. */
            std::swap(bits[i].mapped, bits[j].mapped); /* Change the contents of the sorting array. */
        }
        return;
    }
    QSortEntry pivot = bits[(low + high) / 2];

    while (i <= j) {
        while (bits[i] < pivot) {
            i++;
        }
        while (bits[j] > pivot) {
            j--;
        }
        if (i < j) {
            unit->Swap(bits[i].mapped, bits[j].mapped); /* Change the location in the QE itself. */
            std::swap(shards[bits[i].bit].mapped, shards[bits[j].bit].mapped); /* Change the global mapping. */
            std::swap(bits[i].mapped, bits[j].mapped); /* Change the contents of the sorting array. */
            i++;
            j--;
        } else if (i == j) {
            i++;
            j--;
        }
    }
    if (low < j) {
        SortUnit(unit, bits, low, j);
    }
    if (i < high) {
        SortUnit(unit, bits, i, high);
    }
}

/// Check if the qubit at "qubitIndex" has a cached probability indicating that it is in a permutation basis eigenstate,
/// for optimization.
bool QUnit::CheckBitPermutation(const bitLenInt& qubitIndex, const bool& inCurrentBasis)
{
    if (!inCurrentBasis) {
        ToPermBasis(qubitIndex);
    }
    if (CACHED_CLASSICAL(shards[qubitIndex])) {
        return true;
    } else {
        return false;
    }
}

/// Check if all qubits in the range have cached probabilities indicating that they are in permutation basis
/// eigenstates, for optimization.
bool QUnit::CheckBitsPermutation(const bitLenInt& start, const bitLenInt& length, const bool& inCurrentBasis)
{
    // Certain optimizations become obvious, if all bits in a range are in permutation basis eigenstates.
    // Then, operations can often be treated as classical, instead of quantum.
    for (bitLenInt i = 0; i < length; i++) {
        if (!CheckBitPermutation(start + i, inCurrentBasis)) {
            return false;
        }
    }
    return true;
}

/// Assuming all bits in the range are in cached |0>/|1> eigenstates, read the unsigned integer value of the range.
bitCapInt QUnit::GetCachedPermutation(const bitLenInt& start, const bitLenInt& length)
{
    bitCapInt res = 0U;
    for (bitLenInt i = 0; i < length; i++) {
        if (SHARD_STATE(shards[start + i])) {
            res |= pow2(i);
        }
    }
    return res;
}

bitCapInt QUnit::GetCachedPermutation(const bitLenInt* bitArray, const bitLenInt& length)
{
    bitCapInt res = 0U;
    for (bitLenInt i = 0; i < length; i++) {
        if (SHARD_STATE(shards[bitArray[i]])) {
            res |= pow2(i);
        }
    }
    return res;
}

void QUnit::DumpShards()
{
    int i = 0;
    for (auto shard : shards) {
        printf("%2d.\t%p[%d]\n", i++, shard.unit.get(), (int)shard.mapped);
    }
}

real1 QUnit::ProbBase(const bitLenInt& qubit)
{
    QEngineShard& shard = shards[qubit];

    if (shard.isProbDirty) {
        real1 prob = (shard.unit->Prob)(shard.mapped);
        shard.amp1 = complex(sqrt(prob), ZERO_R1);
        shard.amp0 = complex(sqrt(ONE_R1 - prob), ZERO_R1);
        shard.isProbDirty = false;

        if (norm(shard.amp0) < min_norm) {
            SeparateBit(true, qubit);
        } else if (norm(shard.amp1) < min_norm) {
            SeparateBit(false, qubit);
        }
    }

    return norm(shard.amp1);
}

real1 QUnit::Prob(bitLenInt qubit)
{
    ToPermBasis(qubit);
    return ProbBase(qubit);
}

real1 QUnit::ProbAll(bitCapInt perm)
{
    ToPermBasisAll();
    EndAllEmulation();

    real1 result = ONE_R1;

    std::map<QInterfacePtr, bitCapInt> perms;

    for (bitLenInt i = 0; i < qubitCount; i++) {
        if (perms.find(shards[i].unit) == perms.end()) {
            perms[shards[i].unit] = 0U;
        }
        if ((perm >> i) & ONE_BCI) {
            perms[shards[i].unit] |= pow2(shards[i].mapped);
        }
    }

    for (auto&& qi : perms) {
        result *= qi.first->ProbAll(qi.second);
    }

    if (result > (ONE_R1 - min_norm)) {
        SetPermutation(perm);
        return ONE_R1;
    }

    return clampProb(result);
}

void QUnit::SeparateBit(bool value, bitLenInt qubit)
{
    QEngineShard origShard = shards[qubit];

    QInterfacePtr dest = MakeEngine(1, value ? 1 : 0);

    origShard.unit->Dispose(origShard.mapped, 1);

    /* Update the mappings. */
    shards[qubit].unit = dest;
    shards[qubit].mapped = 0;
    shards[qubit].isEmulated = false;
    shards[qubit].isProbDirty = false;
    shards[qubit].isPhaseDirty = false;
    shards[qubit].amp0 = value ? complex(ZERO_R1, ZERO_R1) : complex(ONE_R1, ZERO_R1);
    shards[qubit].amp1 = value ? complex(ONE_R1, ZERO_R1) : complex(ZERO_R1, ZERO_R1);

    for (auto&& testShard : shards) {
        if (testShard.unit == origShard.unit && testShard.mapped > origShard.mapped) {
            testShard.mapped--;
        }
    }
}

bool QUnit::ForceM(bitLenInt qubit, bool res, bool doForce)
{
    ToPermBasis(qubit);
    QEngineShard& shard = shards[qubit];

    bool result;
    if (CACHED_CLASSICAL(shard)) {
        result = SHARD_STATE(shard);
    } else {
        result = shard.unit->ForceM(shard.mapped, res, doForce);
    }

    if (shard.unit->GetQubitCount() == 1) {
        shard.isProbDirty = false;
        shard.isPhaseDirty = false;
        shard.amp0 = result ? complex(ZERO_R1, ZERO_R1) : complex(ONE_R1, ZERO_R1);
        shard.amp1 = result ? complex(ONE_R1, ZERO_R1) : complex(ZERO_R1, ZERO_R1);

        /* If we're keeping the bits, and they're already in their own unit, there's nothing to do. */
        return result;
    }

    SeparateBit(result, qubit);

    return result;
}

/// Set register bits to given permutation
void QUnit::SetReg(bitLenInt start, bitLenInt length, bitCapInt value)
{
    MReg(start, length);

    bool bitState;
    for (bitLenInt i = 0; i < length; i++) {
        bitState = (value >> i) & ONE_BCI;
        shards[i + start] = QEngineShard(shards[i + start].unit, bitState);
        shards[i + start].isEmulated = true;
    }
}

void QUnit::Swap(bitLenInt qubit1, bitLenInt qubit2)
{
    if (qubit1 == qubit2) {
        return;
    }

    QEngineShard& shard1 = shards[qubit1];
    QEngineShard& shard2 = shards[qubit2];

    if ((shard1.fourier2Partner && (*(shard1.fourier2Partner) != shard2)) ||
        (shard2.fourier2Partner && (*(shard2.fourier2Partner) != shard1))) {
        RevertBasis2(qubit1);
        RevertBasis2(qubit2);
    }

    // Swap the bit mapping.
    std::swap(shard1, shard2);
    // Swap commutes with Hadamards on both bits, (and the identity,) but the commutator for a single H-ed bit is an H
    // on the other bit.
    std::swap(shard1.isPlusMinus, shard2.isPlusMinus);

    QInterfacePtr unit = shard1.unit;
    if (unit == shard2.unit) {
        OrderContiguous(unit);
    }
}

/* Unfortunately, many methods are overloaded, which prevents using just the address-to-member. */
#define PTR3(OP) (void (QInterface::*)(bitLenInt, bitLenInt, bitLenInt))(&QInterface::OP)
#define PTR2(OP) (void (QInterface::*)(bitLenInt, bitLenInt))(&QInterface::OP)
#define PTR1(OP) (void (QInterface::*)(bitLenInt))(&QInterface::OP)
#define PTR2A(OP) (void (QInterface::*)(real1, bitLenInt, bitLenInt))(&QInterface::OP)
#define PTRA(OP) (void (QInterface::*)(real1, bitLenInt))(&QInterface::OP)

void QUnit::SqrtSwap(bitLenInt qubit1, bitLenInt qubit2)
{
    if (qubit1 == qubit2) {
        return;
    }

    QEngineShard& shard1 = shards[qubit1];
    QEngineShard& shard2 = shards[qubit2];

    if (CACHED_CLASSICAL(shard1) && CACHED_CLASSICAL(shard2) && (SHARD_STATE(shard1) == SHARD_STATE(shard2))) {
        // We can avoid dirtying the cache and entangling, since this gate doesn't swap identical classical bits.
        return;
    }

    EntangleAndCallMember(PTR2(SqrtSwap), qubit1, qubit2);

    // TODO: If we multiply out cached amplitudes, we can optimize this.

    shard1.isProbDirty = true;
    shard1.isPhaseDirty = true;
    shard2.isProbDirty = true;
    shard2.isPhaseDirty = true;
}

void QUnit::ISqrtSwap(bitLenInt qubit1, bitLenInt qubit2)
{
    if (qubit1 == qubit2) {
        return;
    }

    QEngineShard& shard1 = shards[qubit1];
    QEngineShard& shard2 = shards[qubit2];

    if (CACHED_CLASSICAL(shard1) && CACHED_CLASSICAL(shard2) && (SHARD_STATE(shard1) == SHARD_STATE(shard2))) {
        // We can avoid dirtying the cache and entangling, since this gate doesn't swap identical classical bits.
        return;
    }

    EntangleAndCallMember(PTR2(ISqrtSwap), qubit1, qubit2);

    // TODO: If we multiply out cached amplitudes, we can optimize this.

    shard1.isProbDirty = true;
    shard1.isPhaseDirty = true;
    shard2.isProbDirty = true;
    shard2.isPhaseDirty = true;
}

void QUnit::UniformlyControlledSingleBit(const bitLenInt* controls, const bitLenInt& controlLen, bitLenInt qubitIndex,
    const complex* mtrxs, const bitCapInt* mtrxSkipPowers, const bitLenInt mtrxSkipLen,
    const bitCapInt& mtrxSkipValueMask)
{
    // If there are no controls, this is equivalent to the single bit gate.
    if (controlLen == 0) {
        ApplySingleBit(mtrxs, true, qubitIndex);
        return;
    }

    bitLenInt i;

    std::vector<bitLenInt> trimmedControls;
    std::vector<bitCapInt> skipPowers;
    bitCapInt skipValueMask = 0;
    for (i = 0; i < controlLen; i++) {
        if (!CheckBitPermutation(controls[i])) {
            trimmedControls.push_back(controls[i]);
        } else {
            skipPowers.push_back(pow2(i));
            skipValueMask |= (SHARD_STATE(shards[controls[i]]) ? pow2(i) : 0);
        }
    }

    // If all controls are in eigenstates, we can avoid entangling them.
    if (trimmedControls.size() == 0) {
        bitCapInt controlPerm = GetCachedPermutation(controls, controlLen);
        complex mtrx[4];
        std::copy(mtrxs + (controlPerm * 4UL), mtrxs + ((controlPerm + ONE_BCI) * 4U), mtrx);
        ApplySingleBit(mtrx, true, qubitIndex);
        return;
    }

    std::vector<bitLenInt> bits(trimmedControls.size() + 1);
    for (i = 0; i < trimmedControls.size(); i++) {
        bits[i] = trimmedControls[i];
    }
    bits[trimmedControls.size()] = qubitIndex;
    std::sort(bits.begin(), bits.end());

    std::vector<bitLenInt*> ebits(trimmedControls.size() + 1);
    for (i = 0; i < bits.size(); i++) {
        ebits[i] = &bits[i];
    }

    QInterfacePtr unit = Entangle(ebits);

    bitLenInt* mappedControls = new bitLenInt[trimmedControls.size()];
    for (i = 0; i < trimmedControls.size(); i++) {
        mappedControls[i] = shards[trimmedControls[i]].mapped;
        shards[trimmedControls[i]].isPhaseDirty = true;
    }

    unit->UniformlyControlledSingleBit(mappedControls, trimmedControls.size(), shards[qubitIndex].mapped, mtrxs,
        &(skipPowers[0]), skipPowers.size(), skipValueMask);

    shards[qubitIndex].isProbDirty = true;
    shards[qubitIndex].isPhaseDirty = true;

    delete[] mappedControls;
}

void QUnit::H(bitLenInt target)
{
    QEngineShard& shard = shards[target];

    if (!freezeBasis) {
        shard.isPlusMinus = !shard.isPlusMinus;
        return;
    }

    EndEmulation(shard);

    shard.unit->H(shard.mapped);

    if (DIRTY(shard)) {
        shard.isProbDirty = true;
        shard.isPhaseDirty = true;
        return;
    }

    complex tempAmp1 = ((real1)M_SQRT1_2) * (shard.amp0 - shard.amp1);
    shard.amp0 = ((real1)M_SQRT1_2) * (shard.amp0 + shard.amp1);
    shard.amp1 = tempAmp1;

    if (shard.unit->GetQubitCount() > 1) {
        if (norm(shard.amp0) < min_norm) {
            SeparateBit(true, target);
        } else if (norm(shard.amp1) < min_norm) {
            SeparateBit(false, target);
        }
    }
}

void QUnit::ZBase(const bitLenInt& target)
{
    QEngineShard& shard = shards[target];
    // If the target bit is in a |0>/|1> eigenstate, this gate has no effect.
    if (PHASE_MATTERS(shard)) {
        EndEmulation(shard);
        shard.unit->Z(shard.mapped);
        shard.amp1 = -shard.amp1;
    }
}

void QUnit::X(bitLenInt target)
{
    QEngineShard& shard = shards[target];
    if (!shard.isPlusMinus) {
        if (shard.unit->GetQubitCount() == 1) {
            shard.isEmulated = true;
        } else {
            shard.unit->X(shard.mapped);
        }
        std::swap(shard.amp0, shard.amp1);
    } else {
        ZBase(target);
    }
}

void QUnit::Z(bitLenInt target)
{
    QEngineShard& shard = shards[target];
    if (!shard.isPlusMinus) {
        if (PHASE_MATTERS(shard)) {
            EndEmulation(shard);
            shard.unit->Z(shard.mapped);
            shard.amp1 = -shard.amp1;
        }
    } else {
        QInterface::Z(target);
    }
}

void QUnit::Transform2x2(const complex* mtrxIn, complex* mtrxOut)
{
    mtrxOut[0] = (ONE_R1 / 2) * ((mtrxIn[0] + mtrxIn[1]) + (mtrxIn[2] + mtrxIn[3]));
    mtrxOut[1] = (ONE_R1 / 2) * ((mtrxIn[0] - mtrxIn[1]) + (mtrxIn[2] - mtrxIn[3]));
    mtrxOut[2] = (ONE_R1 / 2) * ((mtrxIn[0] + mtrxIn[1]) - (mtrxIn[2] + mtrxIn[3]));
    mtrxOut[3] = (ONE_R1 / 2) * ((mtrxIn[0] - mtrxIn[1]) + (mtrxIn[2] + mtrxIn[3]));
}

void QUnit::TransformPhase(const complex& topLeft, const complex& bottomRight, complex* mtrxOut)
{
    mtrxOut[0] = (ONE_R1 / 2) * (topLeft + bottomRight);
    mtrxOut[1] = (ONE_R1 / 2) * (topLeft - bottomRight);
    mtrxOut[2] = (ONE_R1 / 2) * (topLeft - bottomRight);
    mtrxOut[3] = (ONE_R1 / 2) * (topLeft + bottomRight);
}

void QUnit::TransformInvert(const complex& topRight, const complex& bottomLeft, complex* mtrxOut)
{
    mtrxOut[0] = (ONE_R1 / 2) * (bottomLeft + topRight);
    mtrxOut[1] = (ONE_R1 / 2) * (-bottomLeft + topRight);
    mtrxOut[2] = (ONE_R1 / 2) * (bottomLeft - topRight);
    mtrxOut[3] = (ONE_R1 / 2) * -(bottomLeft + topRight);
}

#define CTRLED_GEN_WRAP(ctrld, bare, anti)                                                                             \
    ApplyEitherControlled(controls, controlLen, { target }, anti,                                                      \
        [&](QInterfacePtr unit, std::vector<bitLenInt> mappedControls) {                                               \
            complex trnsMtrx[4];                                                                                       \
            if (!shards[target].isPlusMinus) {                                                                         \
                std::copy(mtrx, mtrx + 4, trnsMtrx);                                                                   \
            } else {                                                                                                   \
                Transform2x2(mtrx, trnsMtrx);                                                                          \
            }                                                                                                          \
            unit->ctrld;                                                                                               \
        },                                                                                                             \
        [&]() { bare; });

#define CTRLED_PHASE_WRAP(ctrld, ctrldgen, bare, anti)                                                                 \
    ApplyEitherControlled(lcontrols, controlLen, { ltarget }, anti,                                                    \
        [&](QInterfacePtr unit, std::vector<bitLenInt> mappedControls) {                                               \
            if (!shards[ltarget].isPlusMinus) {                                                                        \
                unit->ctrld;                                                                                           \
            } else {                                                                                                   \
                complex trnsMtrx[4];                                                                                   \
                TransformPhase(topLeft, bottomRight, trnsMtrx);                                                        \
                unit->ctrldgen;                                                                                        \
            }                                                                                                          \
        },                                                                                                             \
        [&]() { bare; });

#define CTRLED_INVERT_WRAP(ctrld, ctrldgen, bare, anti)                                                                \
    ApplyEitherControlled(controls, controlLen, { target }, anti,                                                      \
        [&](QInterfacePtr unit, std::vector<bitLenInt> mappedControls) {                                               \
            if (!shards[target].isPlusMinus) {                                                                         \
                unit->ctrld;                                                                                           \
            } else {                                                                                                   \
                complex trnsMtrx[4];                                                                                   \
                TransformInvert(topRight, bottomLeft, trnsMtrx);                                                       \
                unit->ctrldgen;                                                                                        \
            }                                                                                                          \
        },                                                                                                             \
        [&]() { bare; });

#define CTRLED_CALL_WRAP(ctrld, bare, anti)                                                                            \
    ApplyEitherControlled(controls, controlLen, { target }, anti,                                                      \
        [&](QInterfacePtr unit, std::vector<bitLenInt> mappedControls) { unit->ctrld; }, [&]() { bare; })
#define CTRLED2_CALL_WRAP(ctrld2, ctrld1, bare, anti)                                                                  \
    ApplyEitherControlled(controls, controlLen, { target }, anti,                                                      \
        [&](QInterfacePtr unit, std::vector<bitLenInt> mappedControls) {                                               \
            if (mappedControls.size() == 2) {                                                                          \
                unit->ctrld2;                                                                                          \
            } else {                                                                                                   \
                unit->ctrld1;                                                                                          \
            }                                                                                                          \
        },                                                                                                             \
        [&]() { bare; })
#define CTRLED_SWAP_WRAP(ctrld, bare, anti)                                                                            \
    if (qubit1 == qubit2) {                                                                                            \
        return;                                                                                                        \
    }                                                                                                                  \
    ApplyEitherControlled(controls, controlLen, { qubit1, qubit2 }, anti,                                              \
        [&](QInterfacePtr unit, std::vector<bitLenInt> mappedControls) { unit->ctrld; }, [&]() { bare; })
#define CTRL_GEN_ARGS &(mappedControls[0]), mappedControls.size(), shards[target].mapped, trnsMtrx
#define CTRL_ARGS &(mappedControls[0]), mappedControls.size(), shards[target].mapped, mtrx
#define CTRL_1_ARGS mappedControls[0], shards[target].mapped
#define CTRL_2_ARGS mappedControls[0], mappedControls[1], shards[target].mapped
#define CTRL_S_ARGS &(mappedControls[0]), mappedControls.size(), shards[qubit1].mapped, shards[qubit2].mapped
#define CTRL_P_ARGS &(mappedControls[0]), mappedControls.size(), shards[target].mapped, topLeft, bottomRight
#define CTRL_I_ARGS &(mappedControls[0]), mappedControls.size(), shards[target].mapped, topRight, bottomLeft

bool QUnit::TryCnotOptimize(const bitLenInt* controls, const bitLenInt& controlLen, const bitLenInt& target,
    const complex& bottomLeft, const complex& topRight, const bool& anti)
{
    // "true" if successfully handled/consumed,
    // "false" if needs general handling

    bitLenInt rControl = 0;
    bitLenInt rControlLen = 0;
    for (bitLenInt i = 0; i < controlLen; i++) {
        QEngineShard& shard = shards[controls[i]];
        if (CACHED_CLASSICAL(shard)) {
            if ((!anti && norm(shard.amp1) < min_norm) || (anti && norm(shard.amp0) < min_norm)) {
                return true;
            }
        } else {
            rControl = controls[i];
            rControlLen++;
            if (rControlLen > 1U) {
                break;
            }
        }
    }

    if (rControlLen == 0U) {
        ApplySingleInvert(topRight, bottomLeft, true, target);
        return true;
    } else if (rControlLen == 1U) {
        complex iTest[4] = { bottomLeft, 0, 0, topRight };
        if (IsIdentity(iTest)) {
            if (anti) {
                AntiCNOT(rControl, target);
            } else {
                CNOT(rControl, target);
            }
            return true;
        }

        QEngineShard& cShard = shards[rControl];
        QEngineShard& tShard = shards[target];
        if (cShard.isPlusMinus && !DIRTY(cShard) && !DIRTY(tShard) &&
            (!tShard.isPlusMinus || (norm(tShard.amp0) < min_norm)) && !PHASE_MATTERS(tShard)) {
            if (!tShard.isPlusMinus) {
                CNOT(target, rControl);
            } else {
                CNOT(rControl, target);
            }
            return true;
        }
    }

    return false;
}

void QUnit::CNOT(bitLenInt control, bitLenInt target)
{
    QEngineShard& cShard = shards[control];
    QEngineShard& tShard = shards[target];
    if (cShard.isPlusMinus && !DIRTY(cShard) && !DIRTY(tShard)) {
        if (!tShard.isPlusMinus) {
            CNOT(target, control);
        } else if (norm(tShard.amp0) < min_norm) {
            std::swap(cShard.amp0, cShard.amp1);
            if (cShard.unit->GetQubitCount() == 1) {
                cShard.isEmulated = true;
            } else {
                cShard.unit->X(cShard.mapped);
            }
        }
        return;
    }

    bitLenInt controls[1] = { control };
    bitLenInt controlLen = 1;
    CTRLED_CALL_WRAP(CNOT(CTRL_1_ARGS), X(target), false);
}

void QUnit::AntiCNOT(bitLenInt control, bitLenInt target)
{
    QEngineShard& cShard = shards[control];
    QEngineShard& tShard = shards[target];
    if (cShard.isPlusMinus && !DIRTY(cShard) && !DIRTY(tShard)) {
        if (!tShard.isPlusMinus) {
            AntiCNOT(target, control);
        } else if (norm(tShard.amp0) < min_norm) {
            std::swap(cShard.amp0, cShard.amp1);
            if (cShard.unit->GetQubitCount() == 1) {
                cShard.isEmulated = true;
            } else {
                cShard.unit->X(cShard.mapped);
                cShard.unit->PhaseFlip();
            }
            tShard.amp0 *= -1;
            tShard.amp1 *= -1;
        }
        return;
    }

    bitLenInt controls[1] = { control };
    bitLenInt controlLen = 1;
    CTRLED_CALL_WRAP(AntiCNOT(CTRL_1_ARGS), X(target), true);
}

void QUnit::CCNOT(bitLenInt control1, bitLenInt control2, bitLenInt target)
{
    bitLenInt controls[2] = { control1, control2 };
    bitLenInt controlLen = 2;
    CTRLED2_CALL_WRAP(CCNOT(CTRL_2_ARGS), CNOT(CTRL_1_ARGS), X(target), false);
}

void QUnit::AntiCCNOT(bitLenInt control1, bitLenInt control2, bitLenInt target)
{
    bitLenInt controls[2] = { control1, control2 };
    bitLenInt controlLen = 2;
    CTRLED2_CALL_WRAP(AntiCCNOT(CTRL_2_ARGS), AntiCNOT(CTRL_1_ARGS), X(target), true);
}

void QUnit::CZ(bitLenInt control, bitLenInt target)
{
    QEngineShard& shard = shards[target];

    if (!PHASE_MATTERS(shard)) {
        return;
    }

    QEngineShard& cShard = shards[control];

    if (!freezeBasis) {
        if (!shard.fourier2Partner && !cShard.fourier2Partner) {
            shard.fourier2Partner = &cShard;
            cShard.fourier2Partner = &shard;
            shard.fourier2Mapped = 1U;
            cShard.fourier2Mapped = 0U;

            shard.isPlusMinus = !shard.isPlusMinus;
            cShard.isPlusMinus = !cShard.isPlusMinus;

            return;
        } else if (shard.fourier2Partner && (*(shard.fourier2Partner) == cShard)) {
            shard.fourier2Partner = NULL;
            cShard.fourier2Partner = NULL;
            shard.fourier2Mapped = 0U;
            cShard.fourier2Mapped = 0U;

            shard.isPlusMinus = !shard.isPlusMinus;
            cShard.isPlusMinus = !cShard.isPlusMinus;

            return;
        }
    }

    bitLenInt controls[1] = { control };
    bitLenInt controlLen = 1;
    CTRLED_CALL_WRAP(CZ(CTRL_1_ARGS), Z(target), false);
}

void QUnit::ApplySinglePhase(const complex topLeft, const complex bottomRight, bool doCalcNorm, bitLenInt target)
{
    complex iTest[4] = { topLeft, 0, 0, bottomRight };
    if (IsIdentity(iTest)) {
        return;
    }

    QEngineShard& shard = shards[target];

    if (shard.isPlusMinus) {
        complex mtrx[4];
        TransformPhase(topLeft, bottomRight, mtrx);

        ApplyOrEmulate(shard, [&](QEngineShard& shard) { shard.unit->ApplySingleBit(mtrx, doCalcNorm, shard.mapped); });

        complex Y0 = shard.amp0;

        shard.amp0 = (mtrx[0] * Y0) + (mtrx[1] * shard.amp1);
        shard.amp1 = (mtrx[2] * Y0) + (mtrx[3] * shard.amp1);
    } else {
        // If the target bit is in a |0>/|1> eigenstate, this gate has no effect.
        if (PHASE_MATTERS(shard)) {
            ApplyOrEmulate(shard, [&](QEngineShard& shard) {
                shard.unit->ApplySinglePhase(topLeft, bottomRight, doCalcNorm, shard.mapped);
            });
            shard.amp0 *= topLeft;
            shard.amp1 *= bottomRight;
        }
    }

    CheckShardSeparable(target);
}

void QUnit::ApplySingleInvert(const complex topRight, const complex bottomLeft, bool doCalcNorm, bitLenInt target)
{
    QEngineShard& shard = shards[target];

    if (!PHASE_MATTERS(shard)) {
        X(target);
        return;
    }

    real1 phaseDiff = arg(topRight) - arg(bottomLeft);
    if (phaseDiff > M_PI) {
        phaseDiff -= 2U * M_PI;
    } else if (phaseDiff < -M_PI) {
        phaseDiff += 2U * M_PI;
    }
    if ((abs(phaseDiff) < min_norm) &&
        (randGlobalPhase || ((imag(topRight) < min_norm) && (real(topRight) > ZERO_R1)))) {
        X(target);
        return;
    }

    if (!shard.isPlusMinus) {
        ApplyOrEmulate(shard, [&](QEngineShard& shard) {
            shard.unit->ApplySingleInvert(topRight, bottomLeft, doCalcNorm, shard.mapped);
        });

        complex tempAmp1 = shard.amp0 * bottomLeft;
        shard.amp0 = shard.amp1 * topRight;
        shard.amp1 = tempAmp1;
    } else {
        complex mtrx[4];
        TransformInvert(topRight, bottomLeft, mtrx);

        ApplyOrEmulate(shard, [&](QEngineShard& shard) { shard.unit->ApplySingleBit(mtrx, doCalcNorm, shard.mapped); });

        complex Y0 = shard.amp0;

        shard.amp0 = (mtrx[0] * Y0) + (mtrx[1] * shard.amp1);
        shard.amp1 = (mtrx[2] * Y0) + (mtrx[3] * shard.amp1);
    }

    CheckShardSeparable(target);
}

void QUnit::ApplyControlledSinglePhase(const bitLenInt* controls, const bitLenInt& controlLen, const bitLenInt& target,
    const complex topLeft, const complex bottomRight)
{
    QEngineShard& shard = shards[target];
<<<<<<< HEAD
    // If the target bit is in a |0>/|1> eigenstate, this gate has no effect.
    if (!PHASE_MATTERS(shard)) {
        return;
    }

    // Identity operator has no effect.
    complex iTest[4] = { topLeft, 0, 0, bottomRight };
    if (IsIdentity(iTest)) {
        return;
    }

    bitLenInt* lcontrols = new bitLenInt[controlLen];
    bitLenInt ltarget;
    if (controlLen == 1 && CACHED_CLASSICAL(shard) && !CACHED_CLASSICAL(shards[controls[0]])) {
        ltarget = controls[0];
        lcontrols[0] = target;
    } else {
        ltarget = target;
        std::copy(controls, controls + controlLen, lcontrols);
    }

    CTRLED_PHASE_WRAP(ApplyControlledSinglePhase(CTRL_P_ARGS), ApplyControlledSingleBit(CTRL_GEN_ARGS),
        ApplySinglePhase(topLeft, bottomRight, true, target), false);

=======

    if (!PHASE_MATTERS(shard)) {
        // Has no measurable effect
        return;
    }

    complex iTest[4] = { topLeft, 0, 0, bottomRight };
    if (IsIdentity(iTest)) {
        // Identity operator has no effect
        return;
    }

    bitLenInt* lcontrols = new bitLenInt[controlLen];
    bitLenInt ltarget;

    if (controlLen == 1U && CACHED_CLASSICAL(shard) && !CACHED_CLASSICAL(shards[controls[0]])) {
        ltarget = controls[0];
        lcontrols[0] = target;
    } else {

        bool isZ = (real(topLeft) > (ONE_R1 - min_norm)) && (abs(imag(topLeft)) < min_norm) &&
            (real(bottomRight) < -(ONE_R1 - min_norm)) && (abs(imag(bottomRight)) < min_norm);
        if (isZ && controlLen == 1U) {
            // Optimized case
            CZ(controls[0], target);
            delete[] lcontrols;
            return;
        }

        ltarget = target;
        std::copy(controls, controls + controlLen, lcontrols);
    }

    CTRLED_PHASE_WRAP(ApplyControlledSinglePhase(CTRL_P_ARGS), ApplyControlledSingleBit(CTRL_GEN_ARGS),
        ApplySinglePhase(topLeft, bottomRight, true, target), false);

>>>>>>> e6cf283a
    delete[] lcontrols;
}

void QUnit::ApplyControlledSingleInvert(const bitLenInt* controls, const bitLenInt& controlLen, const bitLenInt& target,
    const complex topRight, const complex bottomLeft)
{
    if (!TryCnotOptimize(controls, controlLen, target, bottomLeft, topRight, false)) {
        CTRLED_INVERT_WRAP(ApplyControlledSingleInvert(CTRL_I_ARGS), ApplyControlledSingleBit(CTRL_GEN_ARGS),
            ApplySingleInvert(topRight, bottomLeft, true, target), false);
    }
}

void QUnit::ApplyAntiControlledSinglePhase(const bitLenInt* controls, const bitLenInt& controlLen,
    const bitLenInt& target, const complex topLeft, const complex bottomRight)
{
    QEngineShard& shard = shards[target];
    // If the target bit is in a |0>/|1> eigenstate, this gate has no effect.
    if (PHASE_MATTERS(shard)) {
        complex iTest[4] = { topLeft, 0, 0, bottomRight };
        if (IsIdentity(iTest)) {
            return;
        }

        bitLenInt* lcontrols = new bitLenInt[controlLen];
        bitLenInt ltarget;

        ltarget = target;
        std::copy(controls, controls + controlLen, lcontrols);
        CTRLED_PHASE_WRAP(ApplyAntiControlledSinglePhase(CTRL_P_ARGS), ApplyAntiControlledSingleBit(CTRL_GEN_ARGS),
            ApplySinglePhase(topLeft, bottomRight, true, target), true);

        delete[] lcontrols;
    }
}

void QUnit::ApplyAntiControlledSingleInvert(const bitLenInt* controls, const bitLenInt& controlLen,
    const bitLenInt& target, const complex topRight, const complex bottomLeft)
{
    if (!TryCnotOptimize(controls, controlLen, target, bottomLeft, topRight, true)) {
        CTRLED_INVERT_WRAP(ApplyAntiControlledSingleInvert(CTRL_I_ARGS), ApplyAntiControlledSingleBit(CTRL_GEN_ARGS),
            ApplySingleInvert(topRight, bottomLeft, true, target), true);
    }
}

void QUnit::ApplySingleBit(const complex* mtrx, bool doCalcNorm, bitLenInt target)
{
    if (IsIdentity(mtrx)) {
        return;
    }

    QEngineShard& shard = shards[target];

    complex trnsMtrx[4];

    if (!shard.isPlusMinus) {
        std::copy(mtrx, mtrx + 4, trnsMtrx);
    } else {
        Transform2x2(mtrx, trnsMtrx);
    }

    shard.unit->ApplySingleBit(trnsMtrx, doCalcNorm, shard.mapped);

    if (DIRTY(shard)) {
        shard.isProbDirty = true;
        shard.isPhaseDirty = true;
        return;
    }

    complex Y0 = shard.amp0;

    shard.amp0 = (trnsMtrx[0] * Y0) + (trnsMtrx[1] * shard.amp1);
    shard.amp1 = (trnsMtrx[2] * Y0) + (trnsMtrx[3] * shard.amp1);

    CheckShardSeparable(target);
}

void QUnit::ApplyControlledSingleBit(
    const bitLenInt* controls, const bitLenInt& controlLen, const bitLenInt& target, const complex* mtrx)
{
    CTRLED_GEN_WRAP(ApplyControlledSingleBit(CTRL_GEN_ARGS), ApplySingleBit(mtrx, true, target), false);
}

void QUnit::ApplyAntiControlledSingleBit(
    const bitLenInt* controls, const bitLenInt& controlLen, const bitLenInt& target, const complex* mtrx)
{
    CTRLED_GEN_WRAP(ApplyAntiControlledSingleBit(CTRL_GEN_ARGS), ApplySingleBit(mtrx, true, target), true);
}

void QUnit::CSwap(
    const bitLenInt* controls, const bitLenInt& controlLen, const bitLenInt& qubit1, const bitLenInt& qubit2)
{
    CTRLED_SWAP_WRAP(CSwap(CTRL_S_ARGS), Swap(qubit1, qubit2), false);
}

void QUnit::AntiCSwap(
    const bitLenInt* controls, const bitLenInt& controlLen, const bitLenInt& qubit1, const bitLenInt& qubit2)
{
    CTRLED_SWAP_WRAP(AntiCSwap(CTRL_S_ARGS), Swap(qubit1, qubit2), true);
}

void QUnit::CSqrtSwap(
    const bitLenInt* controls, const bitLenInt& controlLen, const bitLenInt& qubit1, const bitLenInt& qubit2)
{
    CTRLED_SWAP_WRAP(CSqrtSwap(CTRL_S_ARGS), SqrtSwap(qubit1, qubit2), false);
}

void QUnit::AntiCSqrtSwap(
    const bitLenInt* controls, const bitLenInt& controlLen, const bitLenInt& qubit1, const bitLenInt& qubit2)
{
    CTRLED_SWAP_WRAP(AntiCSqrtSwap(CTRL_S_ARGS), SqrtSwap(qubit1, qubit2), true);
}

void QUnit::CISqrtSwap(
    const bitLenInt* controls, const bitLenInt& controlLen, const bitLenInt& qubit1, const bitLenInt& qubit2)
{
    CTRLED_SWAP_WRAP(CISqrtSwap(CTRL_S_ARGS), ISqrtSwap(qubit1, qubit2), false);
}

void QUnit::AntiCISqrtSwap(
    const bitLenInt* controls, const bitLenInt& controlLen, const bitLenInt& qubit1, const bitLenInt& qubit2)
{
    CTRLED_SWAP_WRAP(AntiCISqrtSwap(CTRL_S_ARGS), ISqrtSwap(qubit1, qubit2), true);
}

#define CHECK_BREAK_AND_TRIM()                                                                                         \
    /* Check whether the bit probability is 0, (or 1, if "anti"). */                                                   \
    CheckShardSeparable(controls[i]);                                                                                  \
    bitProb = Prob(controls[i]);                                                                                       \
    if (bitProb < min_norm) {                                                                                          \
        if (!anti) {                                                                                                   \
            /* This gate does nothing, so return without applying anything. */                                         \
            return;                                                                                                    \
        }                                                                                                              \
        /* This control has 100% chance to "fire," so don't entangle it. */                                            \
    } else if ((ONE_R1 - bitProb) < min_norm) {                                                                        \
        if (anti) {                                                                                                    \
            /* This gate does nothing, so return without applying anything. */                                         \
            return;                                                                                                    \
        }                                                                                                              \
        /* This control has 100% chance to "fire," so don't entangle it. */                                            \
    } else {                                                                                                           \
        controlVec.push_back(controls[i]);                                                                             \
    }

template <typename CF, typename F>
void QUnit::ApplyEitherControlled(const bitLenInt* controls, const bitLenInt& controlLen,
    const std::vector<bitLenInt> targets, const bool& anti, CF cfn, F fn)
{
    bitLenInt i, j;

    // If the controls start entirely separated from the targets, it's probably worth checking to see if the have total
    // or no probability of altering the targets, such that we can still keep them separate.

    std::vector<bitLenInt> controlVec;

    bool isSeparated = true;
    real1 bitProb;
    for (i = 0; i < controlLen; i++) {
        // If the shard's probability is cached, then it's free to check it, so we advance the loop.
        if (!shards[controls[i]].isProbDirty) {
            // This might determine that we can just skip out of the whole gate, in which case it returns this method:
            CHECK_BREAK_AND_TRIM();
        } else {
            isSeparated = true;
            for (j = 0; j < targets.size(); j++) {
                // If the shard doesn't have a cached probability, and if it's in the same shard unit as any of the
                // targets, it isn't worth trying the next optimization.
                if (shards[controls[i]].unit == shards[targets[j]].unit) {
                    isSeparated = false;
                    break;
                }
            }
            if (isSeparated) {
                CHECK_BREAK_AND_TRIM();
            } else {
                ToPermBasis(controls[i]);
                controlVec.push_back(controls[i]);
            }
        }
    }
    if (controlVec.size() == 0) {
        // Here, the gate is guaranteed to act as if it wasn't controlled, so we apply the gate without controls,
        // avoiding an entangled representation.
        fn();

        return;
    }

    // If we've made it this far, we have to form the entangled representation and apply the gate.
    std::vector<bitLenInt> allBits(controlVec.size() + targets.size());
    std::copy(controlVec.begin(), controlVec.end(), allBits.begin());
    std::copy(targets.begin(), targets.end(), allBits.begin() + controlVec.size());
    std::sort(allBits.begin(), allBits.end());

    std::vector<bitLenInt*> ebits(controlVec.size() + targets.size());
    for (i = 0; i < allBits.size(); i++) {
        ebits[i] = &allBits[i];
    }

    QInterfacePtr unit;
    if (targets.size() == 1) {
        // Avoid changing basis, if unnecessary
        unit = EntangleInCurrentBasis(ebits.begin(), ebits.end());
    } else {
        unit = Entangle(ebits);
    }

    std::vector<bitLenInt> controlsMapped(controlVec.size() == 0 ? 1 : controlVec.size());
    for (i = 0; i < controlVec.size(); i++) {
        controlsMapped[i] = shards[controlVec[i]].mapped;
        shards[controlVec[i]].isPhaseDirty = true;
    }

    cfn(unit, controlsMapped);

    for (i = 0; i < targets.size(); i++) {
        shards[targets[i]].isProbDirty = true;
        shards[targets[i]].isPhaseDirty = true;
    }
}

void QUnit::AND(bitLenInt inputStart1, bitLenInt inputStart2, bitLenInt outputStart, bitLenInt length)
{
    if (!((inputStart1 == inputStart2) && (inputStart2 == outputStart))) {
        for (bitLenInt i = 0; i < length; i++) {
            AND(inputStart1 + i, inputStart2 + i, outputStart + i);
        }
    }
}

void QUnit::CLAND(bitLenInt qInputStart, bitCapInt classicalInput, bitLenInt outputStart, bitLenInt length)
{
    bool cBit;
    for (bitLenInt i = 0; i < length; i++) {
        cBit = bitSlice(i, classicalInput);
        CLAND(qInputStart + i, cBit, outputStart + i);
    }
}

void QUnit::OR(bitLenInt inputStart1, bitLenInt inputStart2, bitLenInt outputStart, bitLenInt length)
{
    if (!((inputStart1 == inputStart2) && (inputStart2 == outputStart))) {
        for (bitLenInt i = 0; i < length; i++) {
            OR(inputStart1 + i, inputStart2 + i, outputStart + i);
        }
    }
}

void QUnit::CLOR(bitLenInt qInputStart, bitCapInt classicalInput, bitLenInt outputStart, bitLenInt length)
{
    bool cBit;
    for (bitLenInt i = 0; i < length; i++) {
        cBit = bitSlice(i, classicalInput);
        CLOR(qInputStart + i, cBit, outputStart + i);
    }
}

void QUnit::XOR(bitLenInt inputStart1, bitLenInt inputStart2, bitLenInt outputStart, bitLenInt length)
{
    for (bitLenInt i = 0; i < length; i++) {
        XOR(inputStart1 + i, inputStart2 + i, outputStart + i);
    }
}

void QUnit::CLXOR(bitLenInt qInputStart, bitCapInt classicalInput, bitLenInt outputStart, bitLenInt length)
{
    bool cBit;
    for (bitLenInt i = 0; i < length; i++) {
        cBit = bitSlice(i, classicalInput);
        CLXOR(qInputStart + i, cBit, outputStart + i);
    }
}

bool QUnit::CArithmeticOptimize(
    bitLenInt start, bitLenInt length, bitLenInt* controls, bitLenInt controlLen, std::vector<bitLenInt>* controlVec)
{
    for (bitLenInt i = 0; i < controlLen; i++) {
        // If any control has a cached zero probability, this gate will do nothing, and we can avoid basically all
        // overhead.
        if (!shards[controls[i]].isProbDirty && (Prob(controls[i]) < min_norm)) {
            return true;
        }
    }

    // Otherwise, we have to entangle the register.
    EntangleRange(start, length);

    controlVec->resize(controlLen);
    std::copy(controls, controls + controlLen, controlVec->begin());
    bitLenInt controlIndex = 0;

    for (bitLenInt i = 0; i < controlLen; i++) {
        if (shards[controls[i]].isProbDirty && (shards[controls[i]].unit == shards[start].unit)) {
            continue;
        }

        real1 prob = Prob(controls[i]);
        if (prob < min_norm) {
            // If any control has zero probability, this gate will do nothing.
            return true;
        } else if (((ONE_R1 - prob) < min_norm) && (shards[controls[i]].unit != shards[start].unit)) {
            // If any control has full probability, we can avoid entangling it.
            controlVec->erase(controlVec->begin() + controlIndex);
        } else {
            controlIndex++;
        }
    }

    return false;
}

void QUnit::CINC(bitCapInt toMod, bitLenInt start, bitLenInt length, bitLenInt* controls, bitLenInt controlLen)
{
    // Try to optimize away the whole gate, or as many controls as is opportune.
    std::vector<bitLenInt> controlVec;
    if (CArithmeticOptimize(start, length, controls, controlLen, &controlVec)) {
        // We've determined we can skip the entire gate.
        return;
    }

    // All controls not optimized out are either in "isProbDirty" state or definitely true.
    // If all are definitely true, we're better off using INC.
    bool canSkip = true;
    for (bitLenInt i = 0; i < controlVec.size(); i++) {
        if (!CheckBitPermutation(controlVec[i])) {
            canSkip = false;
            break;
        }
    }

    if (canSkip) {
        // INC is much better optimized
        INC(toMod, start, length);
        return;
    }

    // Otherwise, we have to "dirty" the register.
    std::vector<bitLenInt> bits(controlVec.size() + 1);
    for (bitLenInt i = 0; i < controlVec.size(); i++) {
        bits[i] = controlVec[i];
    }
    bits[controlVec.size()] = start;
    std::sort(bits.begin(), bits.end());

    std::vector<bitLenInt*> ebits(controlVec.size() + 1);
    for (bitLenInt i = 0; i < (controlVec.size() + 1); i++) {
        ebits[i] = &bits[i];
    }

    QInterfacePtr unit = Entangle(ebits);

    std::vector<bitLenInt> controlsMapped(controlVec.size() == 0 ? 1 : controlVec.size());
    for (bitLenInt i = 0; i < controlVec.size(); i++) {
        controlsMapped[i] = shards[controlVec[i]].mapped;
        shards[controlVec[i]].isPhaseDirty = true;
    }

    unit->CINC(toMod, shards[start].mapped, length, &(controlsMapped[0]), controlVec.size());

    DirtyShardRange(start, length);
}

/// Collapse the carry bit in an optimal way, before carry arithmetic.
void QUnit::CollapseCarry(bitLenInt flagIndex, bitLenInt start, bitLenInt length)
{
    ToPermBasis(flagIndex);

    // Measure the carry flag.
    // Don't separate the flag just to entangle it again, if it's in the same unit.
    QInterfacePtr flagUnit = shards[flagIndex].unit;
    bool isFlagEntangled = false;
    if (flagUnit->GetQubitCount() > 1) {
        for (bitLenInt i = 0; i < length; i++) {
            if (flagUnit == shards[start + i].unit) {
                isFlagEntangled = true;
                break;
            }
        }
    }
    if (isFlagEntangled) {
        EndEmulation(shards[flagIndex]);
        flagUnit->M(shards[flagIndex].mapped);
    } else {
        M(flagIndex);
    }
}

void QUnit::INCx(INCxFn fn, bitCapInt toMod, bitLenInt start, bitLenInt length, bitLenInt flagIndex)
{
    CollapseCarry(flagIndex, start, length);

    /* Make sure the flag bit is entangled in the same QU. */
    EntangleRange(start, length);

    std::vector<bitLenInt> bits = { start, flagIndex };
    std::sort(bits.begin(), bits.end());

    std::vector<bitLenInt*> ebits = { &bits[0], &bits[1] };

    QInterfacePtr unit = Entangle(ebits);

    ((*unit).*fn)(toMod, shards[start].mapped, length, shards[flagIndex].mapped);

    DirtyShardRange(start, length);
    shards[flagIndex].isProbDirty = true;
    shards[flagIndex].isPhaseDirty = true;
}

void QUnit::INCxx(
    INCxxFn fn, bitCapInt toMod, bitLenInt start, bitLenInt length, bitLenInt flag1Index, bitLenInt flag2Index)
{
    /*
     * Overflow flag should not be measured, however the carry flag still needs
     * to be measured.
     */
    CollapseCarry(flag2Index, start, length);

    /* Make sure the flag bits are entangled in the same QU. */
    EntangleRange(start, length);
    std::vector<bitLenInt> bits = { start, flag1Index, flag2Index };
    std::sort(bits.begin(), bits.end());

    std::vector<bitLenInt*> ebits = { &bits[0], &bits[1], &bits[2] };

    QInterfacePtr unit = Entangle(ebits);

    ((*unit).*fn)(toMod, shards[start].mapped, length, shards[flag1Index].mapped, shards[flag2Index].mapped);

    DirtyShardRange(start, length);
    shards[flag1Index].isProbDirty = true;
    shards[flag2Index].isProbDirty = true;
    shards[flag1Index].isPhaseDirty = true;
    shards[flag2Index].isPhaseDirty = true;
}

/// Check if overflow arithmetic can be optimized
bool QUnit::INTSOptimize(bitCapInt toMod, bitLenInt start, bitLenInt length, bool isAdd, bitLenInt overflowIndex)
{
    return INTSCOptimize(toMod, start, length, isAdd, 0xFF, overflowIndex);
}

/// Check if carry arithmetic can be optimized
bool QUnit::INTCOptimize(bitCapInt toMod, bitLenInt start, bitLenInt length, bool isAdd, bitLenInt carryIndex)
{
    return INTSCOptimize(toMod, start, length, isAdd, carryIndex, 0xFF);
}

/// Check if arithmetic with both carry and overflow can be optimized
bool QUnit::INTSCOptimize(
    bitCapInt toMod, bitLenInt start, bitLenInt length, bool isAdd, bitLenInt carryIndex, bitLenInt overflowIndex)
{
    if (!CheckBitsPermutation(start, length)) {
        return false;
    }

    bool carry = (carryIndex < 0xFF);
    bool carryIn = carry && M(carryIndex);
    if (carry && (carryIn == isAdd)) {
        toMod++;
    }

    bitCapInt lengthPower = pow2(length);
    bitCapInt signMask = pow2(length - 1U);
    bitCapInt inOutInt = GetCachedPermutation(start, length);
    bitCapInt inInt = toMod;

    bool isOverflow;
    bitCapInt outInt;
    if (isAdd) {
        isOverflow = (overflowIndex < 0xFF) && isOverflowAdd(inOutInt, inInt, signMask, lengthPower);
        outInt = inOutInt + toMod;
    } else {
        isOverflow = (overflowIndex < 0xFF) && isOverflowSub(inOutInt, inInt, signMask, lengthPower);
        outInt = (inOutInt + lengthPower) - toMod;
    }

    bool carryOut = (outInt >= lengthPower);
    if (carryOut) {
        outInt &= (lengthPower - ONE_BCI);
    }
    if (carry && (carryIn != carryOut)) {
        X(carryIndex);
    }

    SetReg(start, length, outInt);

    if (isOverflow) {
        Z(overflowIndex);
    }

    return true;
}

void QUnit::INT(bitCapInt toMod, bitLenInt start, bitLenInt length, bitLenInt carryIndex, bool hasCarry)
{
    // Keep the bits separate, if cheap to do so:
    toMod &= pow2Mask(length);
    if (toMod == 0) {
        return;
    }

    // Try ripple addition, to avoid entanglement.
    bool toAdd, inReg;
    bool carry = false;
    int total;
    bitLenInt origLength = length;
    bitLenInt i = 0;
    while (i < origLength) {
        toAdd = toMod & ONE_BCI;

        if (toAdd == carry) {
            toMod >>= ONE_BCI;
            start++;
            length--;
            i++;
            // Nothing is changed, in this bit. (The carry gets promoted to the next bit.)
            continue;
        }

        if (CheckBitPermutation(start)) {
            inReg = SHARD_STATE(shards[start]);
            total = (toAdd ? 1 : 0) + (inReg ? 1 : 0) + (carry ? 1 : 0);
            if (inReg != (total & 1)) {
                X(start);
            }
            carry = (total > 1);

            toMod >>= ONE_BCI;
            start++;
            length--;
            i++;
        } else {
            // The carry-in is classical.
            if (carry) {
                carry = false;
                toMod++;
            }

            if (length == 1) {
                // We need at least two quantum bits left to try to achieve further separability.
                break;
            }

            // We're blocked by needing to add 1 to a bit in an indefinite state, which would superpose the carry-out.
            // However, if we hit another index where the qubit is known and toAdd == inReg, the carry-out is guaranteed
            // not to be superposed.

            // Load the first bit:
            bitCapInt bitMask = ONE_BCI;
            bitCapInt partMod = toMod & bitMask;
            bitLenInt partLength = 1U;
            bitLenInt partStart;
            i++;

            do {
                // Guaranteed to need to load the second bit
                partLength++;
                i++;
                bitMask <<= ONE_BCI;

                toAdd = toMod & bitMask;
                partMod |= toMod & bitMask;

                partStart = start + partLength - ONE_BCI;
                if (!CheckBitPermutation(partStart)) {
                    // If the quantum bit at this position is superposed, then we can't determine that the carry won't
                    // be superposed. Advance the loop.
                    continue;
                }

                inReg = SHARD_STATE(shards[partStart]);
                if (toAdd != inReg) {
                    // If toAdd != inReg, the carry out might be superposed. Advance the loop.
                    continue;
                }

                // If toAdd == inReg, this prevents superposition of the carry-out. The carry out of the truth table
                // is independent of the superposed output value of the quantum bit.
                EntangleRange(start, partLength);
                shards[start].unit->INC(partMod, shards[start].mapped, partLength);
                DirtyShardRange(start, partLength);

                carry = toAdd;
                toMod >>= partLength;
                start += partLength;
                length -= partLength;

                // Break out of the inner loop and return to the flow of the containing loop.
                // (Otherwise, we hit the "continue" calls above.)
                break;
            } while (i < origLength);
        }
    }

    if ((toMod == 0) && (length == 0)) {
        // We were able to avoid entangling the carry.
        if (hasCarry && carry) {
            X(carryIndex);
        }
        return;
    }

    // Otherwise, we have one unit left that needs to be entangled, plus carry bit.
    if (hasCarry) {
        EntangleRange(start, length, carryIndex, 1);
        shards[start].unit->INCC(toMod, shards[start].mapped, length, shards[carryIndex].mapped);
    } else {
        EntangleRange(start, length);
        shards[start].unit->INC(toMod, shards[start].mapped, length);
    }
    DirtyShardRange(start, length);
}

void QUnit::INC(bitCapInt toMod, bitLenInt start, bitLenInt length) { INT(toMod, start, length, 0xFF, false); }

/// Add integer (without sign, with carry)
void QUnit::INCC(bitCapInt toAdd, const bitLenInt inOutStart, const bitLenInt length, const bitLenInt carryIndex)
{
    if (M(carryIndex)) {
        X(carryIndex);
        toAdd++;
    }

    INT(toAdd, inOutStart, length, carryIndex, true);
}

/// Subtract integer (without sign, with carry)
void QUnit::DECC(bitCapInt toSub, const bitLenInt inOutStart, const bitLenInt length, const bitLenInt carryIndex)
{
    if (M(carryIndex)) {
        X(carryIndex);
    } else {
        toSub++;
    }

    bitCapInt invToSub = pow2(length) - toSub;
    INT(invToSub, inOutStart, length, carryIndex, true);
}

void QUnit::INTS(
    bitCapInt toMod, bitLenInt start, bitLenInt length, bitLenInt overflowIndex, bitLenInt carryIndex, bool hasCarry)
{
    toMod &= pow2Mask(length);
    if (toMod == 0) {
        return;
    }

    bitLenInt signBit = start + length - 1U;
    bool knewFlagSet = CheckBitPermutation(overflowIndex);
    bool flagSet = SHARD_STATE(shards[overflowIndex]);

    if (knewFlagSet && !flagSet) {
        // Overflow detection is disabled
        INT(toMod, start, length, carryIndex, hasCarry);
        return;
    }

    bool addendNeg = toMod & pow2(length - 1U);
    bool knewSign = CheckBitPermutation(signBit);
    bool quantumNeg = SHARD_STATE(shards[signBit]);

    if (knewSign && (addendNeg != quantumNeg)) {
        // No chance of overflow
        INT(toMod, start, length, carryIndex, hasCarry);
        return;
    }

    // Otherwise, form the potentially entangled representation:
    if (hasCarry) {
        // Keep the bits separate, if cheap to do so:
        if (INTSCOptimize(toMod, start, length, true, carryIndex, overflowIndex)) {
            return;
        }
        INCxx(&QInterface::INCSC, toMod, start, length, overflowIndex, carryIndex);
    } else {
        // Keep the bits separate, if cheap to do so:
        if (INTSOptimize(toMod, start, length, true, overflowIndex)) {
            return;
        }
        INCx(&QInterface::INCS, toMod, start, length, overflowIndex);
    }
}

void QUnit::INCS(bitCapInt toMod, bitLenInt start, bitLenInt length, bitLenInt overflowIndex)
{
    INTS(toMod, start, length, overflowIndex, 0xFF, false);
}

void QUnit::INCSC(
    bitCapInt toAdd, bitLenInt inOutStart, bitLenInt length, bitLenInt overflowIndex, bitLenInt carryIndex)
{
    if (M(carryIndex)) {
        X(carryIndex);
        toAdd++;
    }

    INTS(toAdd, inOutStart, length, overflowIndex, carryIndex, true);
}

void QUnit::DECSC(
    bitCapInt toSub, bitLenInt inOutStart, bitLenInt length, bitLenInt overflowIndex, bitLenInt carryIndex)
{
    if (M(carryIndex)) {
        X(carryIndex);
    } else {
        toSub++;
    }

    bitCapInt invToSub = pow2(length) - toSub;
    INTS(invToSub, inOutStart, length, overflowIndex, carryIndex, true);
}

void QUnit::INCSC(bitCapInt toMod, bitLenInt start, bitLenInt length, bitLenInt carryIndex)
{
    // The phase effect of the overflow is undetectable, if this check passes:
    if (INTCOptimize(toMod, start, length, true, carryIndex)) {
        return;
    }

    // Otherwise, form the potentially entangled representation:
    INCx(&QInterface::INCSC, toMod, start, length, carryIndex);
}

void QUnit::INCBCD(bitCapInt toMod, bitLenInt start, bitLenInt length)
{
    // BCD variants are low priority for optimization, for the time being.
    EntangleRange(start, length);
    shards[start].unit->INCBCD(toMod, shards[start].mapped, length);
    DirtyShardRange(start, length);
}

void QUnit::INCBCDC(bitCapInt toMod, bitLenInt start, bitLenInt length, bitLenInt carryIndex)
{
    // BCD variants are low priority for optimization, for the time being.
    INCx(&QInterface::INCBCDC, toMod, start, length, carryIndex);
}

void QUnit::DECSC(bitCapInt toMod, bitLenInt start, bitLenInt length, bitLenInt carryIndex)
{
    // The phase effect of the overflow is undetectable, if this check passes:
    if (INTCOptimize(toMod, start, length, false, carryIndex)) {
        return;
    }

    // Otherwise, form the potentially entangled representation:
    INCx(&QInterface::DECSC, toMod, start, length, carryIndex);
}

void QUnit::DECBCD(bitCapInt toMod, bitLenInt start, bitLenInt length)
{
    // BCD variants are low priority for optimization, for the time being.
    EntangleRange(start, length);
    shards[start].unit->DECBCD(toMod, shards[start].mapped, length);
    DirtyShardRange(start, length);
}

void QUnit::DECBCDC(bitCapInt toMod, bitLenInt start, bitLenInt length, bitLenInt carryIndex)
{
    // BCD variants are low priority for optimization, for the time being.
    INCx(&QInterface::DECBCDC, toMod, start, length, carryIndex);
}

void QUnit::MUL(bitCapInt toMul, bitLenInt inOutStart, bitLenInt carryStart, bitLenInt length)
{
    // Keep the bits separate, if cheap to do so:
    if (toMul == 0) {
        SetReg(inOutStart, length, 0U);
        SetReg(carryStart, length, 0U);
        return;
    } else if (toMul == 1) {
        SetReg(carryStart, length, 0U);
        return;
    }

    if (CheckBitsPermutation(inOutStart, length)) {
        bitCapInt lengthMask = pow2Mask(length);
        bitCapInt res = GetCachedPermutation(inOutStart, length) * toMul;
        SetReg(inOutStart, length, res & lengthMask);
        SetReg(carryStart, length, (res >> length) & lengthMask);
        return;
    }

    // Otherwise, form the potentially entangled representation:
    EntangleRange(inOutStart, length, carryStart, length);
    shards[inOutStart].unit->MUL(toMul, shards[inOutStart].mapped, shards[carryStart].mapped, length);
    DirtyShardRange(inOutStart, length);
    DirtyShardRange(carryStart, length);
}

void QUnit::DIV(bitCapInt toDiv, bitLenInt inOutStart, bitLenInt carryStart, bitLenInt length)
{
    // Keep the bits separate, if cheap to do so:
    if (toDiv == 1) {
        return;
    }

    if (CheckBitsPermutation(inOutStart, length) && CheckBitsPermutation(carryStart, length)) {
        bitCapInt lengthMask = pow2Mask(length);
        bitCapInt origRes =
            GetCachedPermutation(inOutStart, length) | (GetCachedPermutation(carryStart, length) << length);
        bitCapInt res = origRes / toDiv;
        if (origRes == (res * toDiv)) {
            SetReg(inOutStart, length, res & lengthMask);
            SetReg(carryStart, length, (res >> length) & lengthMask);
        }
        return;
    }

    // Otherwise, form the potentially entangled representation:
    EntangleRange(inOutStart, length, carryStart, length);
    shards[inOutStart].unit->DIV(toDiv, shards[inOutStart].mapped, shards[carryStart].mapped, length);
    DirtyShardRange(inOutStart, length);
    DirtyShardRange(carryStart, length);
}

void QUnit::MULModNOut(bitCapInt toMod, bitCapInt modN, bitLenInt inStart, bitLenInt outStart, bitLenInt length)
{
    // Inexpensive edge case
    if (toMod == 0) {
        SetReg(outStart, length, 0);
        return;
    }

    // Keep the bits separate, if cheap to do so:
    if (CheckBitsPermutation(inStart, length)) {
        bitCapInt res = (GetCachedPermutation(inStart, length) * toMod) % modN;
        SetReg(outStart, length, res);
        return;
    }

    // Otherwise, form the potentially entangled representation:
    EntangleRange(inStart, length, outStart, length);
    shards[inStart].unit->MULModNOut(toMod, modN, shards[inStart].mapped, shards[outStart].mapped, length);
    DirtyShardRangePhase(inStart, length);
    DirtyShardRange(outStart, length);
}

void QUnit::POWModNOut(bitCapInt toMod, bitCapInt modN, bitLenInt inStart, bitLenInt outStart, bitLenInt length)
{
    // Keep the bits separate, if cheap to do so:
    if (CheckBitsPermutation(inStart, length)) {
        bitCapInt res = intPow(toMod, GetCachedPermutation(inStart, length)) % modN;
        SetReg(outStart, length, res);
        return;
    }

    // Otherwise, form the potentially entangled representation:
    EntangleRange(inStart, length, outStart, length);
    shards[inStart].unit->POWModNOut(toMod, modN, shards[inStart].mapped, shards[outStart].mapped, length);
    DirtyShardRangePhase(inStart, length);
    DirtyShardRange(outStart, length);
}

QInterfacePtr QUnit::CMULEntangle(std::vector<bitLenInt> controlVec, bitLenInt start, bitCapInt carryStart,
    bitLenInt length, std::vector<bitLenInt>* controlsMapped)
{
    EntangleRange(start, length);
    EntangleRange(carryStart, length);
    DirtyShardRange(carryStart, length);

    std::vector<bitLenInt> bits(controlVec.size() + 2);
    for (bitLenInt i = 0; i < controlVec.size(); i++) {
        bits[i] = controlVec[i];
    }
    bits[controlVec.size()] = start;
    bits[controlVec.size() + 1] = carryStart;
    std::sort(bits.begin(), bits.end());

    std::vector<bitLenInt*> ebits(controlVec.size() + 2);
    for (bitLenInt i = 0; i < (controlVec.size() + 2); i++) {
        ebits[i] = &bits[i];
    }

    QInterfacePtr unit = Entangle(ebits);

    controlsMapped->resize(controlVec.size() == 0 ? 1 : controlVec.size());
    for (bitLenInt i = 0; i < controlVec.size(); i++) {
        (*controlsMapped)[i] = shards[controlVec[i]].mapped;
        shards[controlVec[i]].isPhaseDirty = true;
    }

    return unit;
}

void QUnit::CMULx(CMULFn fn, bitCapInt toMod, bitLenInt start, bitLenInt carryStart, bitLenInt length,
    bitLenInt* controls, bitLenInt controlLen)
{
    // Try to optimize away the whole gate, or as many controls as is opportune.
    std::vector<bitLenInt> controlVec;
    if (CArithmeticOptimize(start, length, controls, controlLen, &controlVec)) {
        // We've determined we can skip the entire operation:
        return;
    }

    // Otherwise, we have to "dirty" the register.
    std::vector<bitLenInt> controlsMapped;
    QInterfacePtr unit = CMULEntangle(controlVec, start, carryStart, length, &controlsMapped);

    ((*unit).*fn)(
        toMod, shards[start].mapped, shards[carryStart].mapped, length, &(controlsMapped[0]), controlVec.size());

    DirtyShardRange(start, length);
}

void QUnit::CMULModx(CMULModFn fn, bitCapInt toMod, bitCapInt modN, bitLenInt start, bitLenInt carryStart,
    bitLenInt length, bitLenInt* controls, bitLenInt controlLen)
{
    // Try to optimize away the whole gate, or as many controls as is opportune.
    std::vector<bitLenInt> controlVec;
    if (CArithmeticOptimize(start, length, controls, controlLen, &controlVec)) {
        // We've determined we can skip the entire operation:
        return;
    }

    std::vector<bitLenInt> controlsMapped;
    QInterfacePtr unit = CMULEntangle(controlVec, start, carryStart, length, &controlsMapped);

    ((*unit).*fn)(
        toMod, modN, shards[start].mapped, shards[carryStart].mapped, length, &(controlsMapped[0]), controlVec.size());

    DirtyShardRangePhase(start, length);
}

void QUnit::CMUL(
    bitCapInt toMod, bitLenInt start, bitLenInt carryStart, bitLenInt length, bitLenInt* controls, bitLenInt controlLen)
{
    if (controlLen == 0) {
        MUL(toMod, start, carryStart, length);
        return;
    }

    CMULx(&QInterface::CMUL, toMod, start, carryStart, length, controls, controlLen);
}

void QUnit::CDIV(
    bitCapInt toMod, bitLenInt start, bitLenInt carryStart, bitLenInt length, bitLenInt* controls, bitLenInt controlLen)
{
    if (controlLen == 0) {
        DIV(toMod, start, carryStart, length);
        return;
    }

    CMULx(&QInterface::CDIV, toMod, start, carryStart, length, controls, controlLen);
}

void QUnit::CMULModNOut(bitCapInt toMod, bitCapInt modN, bitLenInt inStart, bitLenInt outStart, bitLenInt length,
    bitLenInt* controls, bitLenInt controlLen)
{
    if (controlLen == 0) {
        MULModNOut(toMod, modN, inStart, outStart, length);
        return;
    }

    CMULModx(&QInterface::CMULModNOut, toMod, modN, inStart, outStart, length, controls, controlLen);
}

void QUnit::CPOWModNOut(bitCapInt toMod, bitCapInt modN, bitLenInt inStart, bitLenInt outStart, bitLenInt length,
    bitLenInt* controls, bitLenInt controlLen)
{
    if (controlLen == 0) {
        POWModNOut(toMod, modN, inStart, outStart, length);
        return;
    }

    CMULModx(&QInterface::CPOWModNOut, toMod, modN, inStart, outStart, length, controls, controlLen);
}

void QUnit::ZeroPhaseFlip(bitLenInt start, bitLenInt length)
{
    // Keep the bits separate, if cheap to do so:
    if (CheckBitsPermutation(start, length)) {
        if (GetCachedPermutation(start, length) == 0) {
            // This has no physical effect, but we do it to respect direct simulator check of amplitudes:
            shards[start].unit->PhaseFlip();
        }
        return;
    }

    // Otherwise, form the potentially entangled representation:
    EntangleRange(start, length);
    shards[start].unit->ZeroPhaseFlip(shards[start].mapped, length);
    DirtyShardRange(start, length);
}

void QUnit::PhaseFlipIfLess(bitCapInt greaterPerm, bitLenInt start, bitLenInt length)
{
    // Keep the bits separate, if cheap to do so:
    if (CheckBitsPermutation(start, length)) {
        if (GetCachedPermutation(start, length) < greaterPerm) {
            // This has no physical effect, but we do it to respect direct simulator check of amplitudes:
            shards[start].unit->PhaseFlip();
        }
        return;
    }

    // Otherwise, form the potentially entangled representation:
    EntangleRange(start, length);
    shards[start].unit->PhaseFlipIfLess(greaterPerm, shards[start].mapped, length);
    DirtyShardRange(start, length);
}

void QUnit::CPhaseFlipIfLess(bitCapInt greaterPerm, bitLenInt start, bitLenInt length, bitLenInt flagIndex)
{
    ToPermBasis(flagIndex);

    // Keep the bits separate, if cheap to do so:
    if (!shards[flagIndex].isProbDirty) {
        real1 prob = Prob(flagIndex);
        if (prob < min_norm) {
            return;
        } else if ((ONE_R1 - prob) < min_norm) {
            PhaseFlipIfLess(greaterPerm, start, length);
            return;
        }
    }

    // Otherwise, form the potentially entangled representation:
    EntangleRange(start, length);

    std::vector<bitLenInt> bits = { start, flagIndex };
    std::sort(bits.begin(), bits.end());

    std::vector<bitLenInt*> ebits = { &bits[0], &bits[1] };

    QInterfacePtr unit = Entangle(ebits);

    unit->CPhaseFlipIfLess(greaterPerm, shards[start].mapped, length, shards[flagIndex].mapped);

    DirtyShardRange(start, length);
    shards[flagIndex].isPhaseDirty = true;
}

void QUnit::PhaseFlip()
{
    if (PHASE_MATTERS(shards[0])) {
        ToPermBasis(0);
        shards[0].unit->PhaseFlip();
    }
}

bitCapInt QUnit::GetIndexedEigenstate(
    bitLenInt indexStart, bitLenInt indexLength, bitLenInt valueStart, bitLenInt valueLength, unsigned char* values)
{
    bitCapInt indexInt = GetCachedPermutation(indexStart, indexLength);
    bitLenInt valueBytes = (valueLength + 7U) / 8U;
    bitCapInt value = 0;
    for (bitLenInt j = 0; j < valueBytes; j++) {
        value |= values[indexInt * valueBytes + j] << (8U * j);
    }

    return value;
}

bitCapInt QUnit::IndexedLDA(
    bitLenInt indexStart, bitLenInt indexLength, bitLenInt valueStart, bitLenInt valueLength, unsigned char* values)
{
    // TODO: Index bits that have exactly 0 or 1 probability can be optimized out of the gate.
    // This could follow the logic of UniformlyControlledSingleBit().
    // In the meantime, checking if all index bits are in eigenstates takes very little overhead.
    if (CheckBitsPermutation(indexStart, indexLength)) {
        bitCapInt value = GetIndexedEigenstate(indexStart, indexLength, valueStart, valueLength, values);
        SetReg(valueStart, valueLength, value);
#if ENABLE_VM6502Q_DEBUG
        return value;
#else
        return 0;
#endif
    }

    EntangleRange(indexStart, indexLength, valueStart, valueLength);

    bitCapInt toRet = shards[indexStart].unit->IndexedLDA(
        shards[indexStart].mapped, indexLength, shards[valueStart].mapped, valueLength, values);

    DirtyShardRangePhase(indexStart, indexLength);
    DirtyShardRange(valueStart, valueLength);

    return toRet;
}

bitCapInt QUnit::IndexedADC(bitLenInt indexStart, bitLenInt indexLength, bitLenInt valueStart, bitLenInt valueLength,
    bitLenInt carryIndex, unsigned char* values)
{
#if ENABLE_VM6502Q_DEBUG
    if (CheckBitsPermutation(indexStart, indexLength) && CheckBitsPermutation(valueStart, valueLength)) {
        bitCapInt value = GetIndexedEigenstate(indexStart, indexLength, valueStart, valueLength, values);
        value = GetCachedPermutation(valueStart, valueLength) + value;
        bitCapInt valueMask = pow2Mask(valueLength);
        bool carry = false;
        if (value > valueMask) {
            value &= valueMask;
            carry = true;
        }
        SetReg(valueStart, valueLength, value);
        if (carry) {
            X(carryIndex);
        }
        return value;
    }
#else
    if (CheckBitsPermutation(indexStart, indexLength)) {
        bitCapInt value = GetIndexedEigenstate(indexStart, indexLength, valueStart, valueLength, values);
        INCC(value, valueStart, valueLength, carryIndex);
        return 0;
    }
#endif

    EntangleRange(indexStart, indexLength, valueStart, valueLength, carryIndex, 1);

    bitCapInt toRet = shards[indexStart].unit->IndexedADC(shards[indexStart].mapped, indexLength,
        shards[valueStart].mapped, valueLength, shards[carryIndex].mapped, values);

    DirtyShardRangePhase(indexStart, indexLength);
    DirtyShardRange(valueStart, valueLength);
    shards[carryIndex].isProbDirty = true;
    shards[carryIndex].isPhaseDirty = true;

    return toRet;
}

bitCapInt QUnit::IndexedSBC(bitLenInt indexStart, bitLenInt indexLength, bitLenInt valueStart, bitLenInt valueLength,
    bitLenInt carryIndex, unsigned char* values)
{
#if ENABLE_VM6502Q_DEBUG
    if (CheckBitsPermutation(indexStart, indexLength) && CheckBitsPermutation(valueStart, valueLength)) {
        bitCapInt value = GetIndexedEigenstate(indexStart, indexLength, valueStart, valueLength, values);
        value = GetCachedPermutation(valueStart, valueLength) - value;
        bitCapInt valueMask = pow2Mask(valueLength);
        bool carry = false;
        if (value > valueMask) {
            value &= valueMask;
            carry = true;
        }
        SetReg(valueStart, valueLength, value);
        if (carry) {
            X(carryIndex);
        }
        return value;
    }
#else
    if (CheckBitsPermutation(indexStart, indexLength)) {
        bitCapInt value = GetIndexedEigenstate(indexStart, indexLength, valueStart, valueLength, values);
        DECC(value, valueStart, valueLength, carryIndex);
        return 0;
    }
#endif

    EntangleRange(indexStart, indexLength, valueStart, valueLength, carryIndex, 1);

    bitCapInt toRet = shards[indexStart].unit->IndexedSBC(shards[indexStart].mapped, indexLength,
        shards[valueStart].mapped, valueLength, shards[carryIndex].mapped, values);

    DirtyShardRangePhase(indexStart, indexLength);
    DirtyShardRange(valueStart, valueLength);
    shards[carryIndex].isProbDirty = true;
    shards[carryIndex].isPhaseDirty = true;

    return toRet;
}

void QUnit::UpdateRunningNorm()
{
    EndAllEmulation();
    std::vector<QInterfacePtr> units;
    for (bitLenInt i = 0; i < shards.size(); i++) {
        QInterfacePtr toFind = shards[i].unit;
        if (find(units.begin(), units.end(), toFind) == units.end()) {
            units.push_back(toFind);
            toFind->UpdateRunningNorm();
        }
    }
}

void QUnit::NormalizeState(real1 nrm)
{
    EndAllEmulation();
    std::vector<QInterfacePtr> units;
    for (bitLenInt i = 0; i < shards.size(); i++) {
        QInterfacePtr toFind = shards[i].unit;
        if (find(units.begin(), units.end(), toFind) == units.end()) {
            units.push_back(toFind);
            toFind->NormalizeState(nrm);
        }
    }
}

void QUnit::Finish()
{
    std::vector<QInterfacePtr> units;
    for (bitLenInt i = 0; i < shards.size(); i++) {
        QInterfacePtr toFind = shards[i].unit;
        if (find(units.begin(), units.end(), toFind) == units.end()) {
            units.push_back(toFind);
            toFind->Finish();
        }
    }
}

bool QUnit::isFinished()
{
    std::vector<QInterfacePtr> units;
    for (bitLenInt i = 0; i < shards.size(); i++) {
        QInterfacePtr toFind = shards[i].unit;
        if (find(units.begin(), units.end(), toFind) == units.end()) {
            units.push_back(toFind);
            if (!(toFind->isFinished())) {
                return false;
            }
        }
    }

    return true;
}

bool QUnit::ApproxCompare(QUnitPtr toCompare)
{
    // If the qubit counts are unequal, these can't be approximately equal objects.
    if (qubitCount != toCompare->qubitCount) {
        return false;
    }

    EndAllEmulation();

    QUnitPtr thisCopy = std::dynamic_pointer_cast<QUnit>(Clone());
    thisCopy->EntangleAll();
    thisCopy->OrderContiguous(thisCopy->shards[0].unit);

    QUnitPtr thatCopy = std::dynamic_pointer_cast<QUnit>(toCompare->Clone());
    thatCopy->EntangleAll();
    thatCopy->OrderContiguous(thatCopy->shards[0].unit);

    return thisCopy->shards[0].unit->ApproxCompare(thatCopy->shards[0].unit);
}

QInterfacePtr QUnit::Clone()
{
    EndAllEmulation();

    QUnitPtr copyPtr = std::make_shared<QUnit>(engine, subengine, qubitCount, 0, rand_generator,
        complex(ONE_R1, ZERO_R1), doNormalize, randGlobalPhase, useHostRam);

    std::vector<QInterfacePtr> shardEngines;
    std::vector<QInterfacePtr> dupeEngines;
    std::vector<QInterfacePtr>::iterator origEngine;
    bitLenInt engineIndex;
    for (bitLenInt i = 0; i < qubitCount; i++) {
        if (find(shardEngines.begin(), shardEngines.end(), shards[i].unit) == shardEngines.end()) {
            shardEngines.push_back(shards[i].unit);
            dupeEngines.push_back(shards[i].unit->Clone());
        }

        origEngine = find(shardEngines.begin(), shardEngines.end(), shards[i].unit);
        engineIndex = origEngine - shardEngines.begin();

        copyPtr->shards[i] = QEngineShard(shards[i]);
        copyPtr->shards[i].unit = dupeEngines[engineIndex];
    }

    return copyPtr;
}

void QUnit::TransformBasis1(const bool& toPlusMinus, const bitLenInt& i)
{
    QEngineShard& shard = shards[i];

    if (freezeBasis || (toPlusMinus == shard.isPlusMinus)) {
        // Recursive and idempotent calls stop here
        return;
    }

    freezeBasis = true;
    H(i);
<<<<<<< HEAD
    shards[i].isPlusMinus = toPlusMinus;
=======
    shard.isPlusMinus = toPlusMinus;
    TrySeparate(i);

>>>>>>> e6cf283a
    freezeBasis = false;

    TrySeparate(i);
}

void QUnit::RevertBasis2(bitLenInt i)
{
    QEngineShard& shard = shards[i];

    if (freezeBasis || !shard.fourier2Partner) {
        // Recursive and idempotent calls stop here
        return;
    }

    bitLenInt j;
    for (j = 0; j < shards.size(); j++) {
        if (shards[j] == *(shard.fourier2Partner)) {
            break;
        }
    }

    QEngineShard& pShard = shards[j];

    if (shard.fourier2Mapped == 1U) {
        std::swap(i, j);
    }

    freezeBasis = true;
    CZ(i, j);
    freezeBasis = false;

    shard.fourier2Mapped = 0U;
    pShard.fourier2Mapped = 0U;
    shard.fourier2Partner = NULL;
    pShard.fourier2Partner = NULL;
    shard.isPlusMinus = !shard.isPlusMinus;
    pShard.isPlusMinus = !pShard.isPlusMinus;

    // TrySeparate(i);
    // TrySeparate(j);
}

void QUnit::CheckShardSeparable(const bitLenInt& target)
{
    QEngineShard& shard = shards[target];

    if (shard.isProbDirty || (shard.unit->GetQubitCount() == 1U)) {
        return;
    }

    if (norm(shard.amp0) < min_norm) {
        SeparateBit(true, target);
    } else if (norm(shard.amp1) < min_norm) {
        SeparateBit(false, target);
<<<<<<< HEAD
=======
    } else if (abs(norm(shard.amp1) - (ONE_R1 / 2)) < min_norm) {
        TransformBasis1(!shard.isPlusMinus, target);
>>>>>>> e6cf283a
    }
}

} // namespace Qrack<|MERGE_RESOLUTION|>--- conflicted
+++ resolved
@@ -29,14 +29,9 @@
 #include "qunit.hpp"
 
 #define SHARD_STATE(shard) (norm(shard.amp0) < (ONE_R1 / 2))
-<<<<<<< HEAD
 #define UNSAFE_CACHED_CLASSICAL(shard) ((norm(shard.amp0) < min_norm) || (norm(shard.amp1) < min_norm))
-#define CACHED_CLASSICAL(shard) ((!shard.isPlusMinus) && !shard.isProbDirty && UNSAFE_CACHED_CLASSICAL(shard))
-=======
 #define CACHED_CLASSICAL(shard)                                                                                        \
-    (!shard.isPlusMinus && !shard.fourier2Partner && !shard.isProbDirty &&                                             \
-        ((norm(shard.amp0) < min_norm) || (norm(shard.amp1) < min_norm)))
->>>>>>> e6cf283a
+    (!shard.isPlusMinus && !shard.fourier2Partner && !shard.isProbDirty && UNSAFE_CACHED_CLASSICAL(shard))
 #define PHASE_MATTERS(shard)                                                                                           \
     (!randGlobalPhase || shard.isPlusMinus || shard.fourier2Partner || shard.isProbDirty ||                            \
         !((norm(shard.amp0) < min_norm) || (norm(shard.amp1) < min_norm)))
@@ -1263,7 +1258,7 @@
     const complex topLeft, const complex bottomRight)
 {
     QEngineShard& shard = shards[target];
-<<<<<<< HEAD
+
     // If the target bit is in a |0>/|1> eigenstate, this gate has no effect.
     if (!PHASE_MATTERS(shard)) {
         return;
@@ -1277,34 +1272,8 @@
 
     bitLenInt* lcontrols = new bitLenInt[controlLen];
     bitLenInt ltarget;
+
     if (controlLen == 1 && CACHED_CLASSICAL(shard) && !CACHED_CLASSICAL(shards[controls[0]])) {
-        ltarget = controls[0];
-        lcontrols[0] = target;
-    } else {
-        ltarget = target;
-        std::copy(controls, controls + controlLen, lcontrols);
-    }
-
-    CTRLED_PHASE_WRAP(ApplyControlledSinglePhase(CTRL_P_ARGS), ApplyControlledSingleBit(CTRL_GEN_ARGS),
-        ApplySinglePhase(topLeft, bottomRight, true, target), false);
-
-=======
-
-    if (!PHASE_MATTERS(shard)) {
-        // Has no measurable effect
-        return;
-    }
-
-    complex iTest[4] = { topLeft, 0, 0, bottomRight };
-    if (IsIdentity(iTest)) {
-        // Identity operator has no effect
-        return;
-    }
-
-    bitLenInt* lcontrols = new bitLenInt[controlLen];
-    bitLenInt ltarget;
-
-    if (controlLen == 1U && CACHED_CLASSICAL(shard) && !CACHED_CLASSICAL(shards[controls[0]])) {
         ltarget = controls[0];
         lcontrols[0] = target;
     } else {
@@ -1325,7 +1294,6 @@
     CTRLED_PHASE_WRAP(ApplyControlledSinglePhase(CTRL_P_ARGS), ApplyControlledSingleBit(CTRL_GEN_ARGS),
         ApplySinglePhase(topLeft, bottomRight, true, target), false);
 
->>>>>>> e6cf283a
     delete[] lcontrols;
 }
 
@@ -2598,13 +2566,7 @@
 
     freezeBasis = true;
     H(i);
-<<<<<<< HEAD
-    shards[i].isPlusMinus = toPlusMinus;
-=======
     shard.isPlusMinus = toPlusMinus;
-    TrySeparate(i);
-
->>>>>>> e6cf283a
     freezeBasis = false;
 
     TrySeparate(i);
@@ -2659,11 +2621,6 @@
         SeparateBit(true, target);
     } else if (norm(shard.amp1) < min_norm) {
         SeparateBit(false, target);
-<<<<<<< HEAD
-=======
-    } else if (abs(norm(shard.amp1) - (ONE_R1 / 2)) < min_norm) {
-        TransformBasis1(!shard.isPlusMinus, target);
->>>>>>> e6cf283a
     }
 }
 
