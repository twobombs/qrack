//////////////////////////////////////////////////////////////////////////////////////
//
// (C) Daniel Strano and the Qrack contributors 2017, 2018. All rights reserved.
//
// This is a multithreaded, universal quantum register simulation, allowing
// (nonphysical) register cloning and direct measurement of probability and
// phase, to leverage what advantages classical emulation of qubits can have.
//
// Licensed under the GNU Lesser General Public License V3.
// See LICENSE.md in the project root or https://www.gnu.org/licenses/lgpl-3.0.en.html
// for details.

#include <memory>

#include "oclengine.hpp"
#include "qengine_opencl.hpp"
#include "qfactory.hpp"

namespace Qrack {

// Mask definition for Apply2x2()
#define APPLY2X2_DEFAULT 0x00
#define APPLY2X2_NORM 0x01
#define APPLY2X2_SINGLE 0x02
#define APPLY2X2_DOUBLE 0x04
#define APPLY2X2_WIDE 0x08
#define APPLY2X2_X 0x10
#define APPLY2X2_Z 0x20

// These are commonly used emplace patterns, for OpenCL buffer I/O.
#define DISPATCH_TEMP_WRITE(waitVec, buff, size, array, clEvent)                                                       \
    queue.enqueueWriteBuffer(buff, CL_FALSE, 0, size, array, waitVec.get(), &clEvent);                                 \
    queue.flush();

#define DISPATCH_LOC_WRITE(buff, size, array, clEvent)                                                                 \
    queue.enqueueWriteBuffer(buff, CL_FALSE, 0, size, array, NULL, &clEvent);                                          \
    queue.flush();

#define DISPATCH_WRITE(waitVec, buff, size, array)                                                                     \
    device_context->wait_events->emplace_back();                                                                       \
    queue.enqueueWriteBuffer(buff, CL_FALSE, 0, size, array, waitVec.get(), &(device_context->wait_events->back()));   \
    queue.flush()

#define DISPATCH_READ(waitVec, buff, size, array)                                                                      \
    device_context->wait_events->emplace_back();                                                                       \
    queue.enqueueReadBuffer(buff, CL_FALSE, 0, size, array, waitVec.get(), &(device_context->wait_events->back()));    \
    queue.flush()

#define DISPATCH_FILL(waitVec, buff, size, value)                                                                      \
    device_context->wait_events->emplace_back();                                                                       \
    queue.enqueueFillBuffer(buff, value, 0, size, waitVec.get(), &(device_context->wait_events->back()));              \
    queue.flush()

#define WAIT_COPY(buff1, buff2, size)                                                                                  \
    device_context->wait_events->emplace_back();                                                                       \
    queue.enqueueCopyBuffer(buff1, buff2, 0, 0, size, NULL, &(device_context->wait_events->back()));                   \
    device_context->wait_events->back().wait();                                                                        \
    device_context->wait_events->pop_back()

#define WAIT_REAL1_SUM(buff, size, array, sumPtr)                                                                      \
    clFinish();                                                                                                        \
    queue.enqueueMapBuffer(buff, CL_TRUE, CL_MAP_READ, 0, sizeof(real1) * (size));                                     \
    *(sumPtr) = ParSum(array, size);                                                                                   \
    device_context->wait_events->emplace_back();                                                                       \
    queue.enqueueUnmapMemObject(buff, array, NULL, &(device_context->wait_events->back()));

QEngineOCL::QEngineOCL(bitLenInt qBitCount, bitCapInt initState, qrack_rand_gen_ptr rgp, complex phaseFac, bool doNorm,
    bool randomGlobalPhase, bool useHostMem, int devID, bool useHardwareRNG)
    : QEngine(qBitCount, rgp, doNorm, randomGlobalPhase, useHostMem, useHardwareRNG)
    , stateVec(NULL)
    , deviceID(devID)
    , wait_refs()
    , nrmArray(NULL)
    , unlockHostMem(false)
{
    if (qBitCount > (sizeof(bitCapInt) * bitsInByte))
        throw std::invalid_argument(
            "Cannot instantiate a register with greater capacity than native types on emulating system.");

    runningNorm = ONE_R1;
    SetQubitCount(qBitCount);

    InitOCL(devID);

    SetPermutation(initState, phaseFac);
}

void QEngineOCL::LockSync(cl_int flags)
{
    clFinish();

    if (stateVec) {
        unlockHostMem = true;
    } else {
        unlockHostMem = false;
        stateVec = AllocStateVec(maxQPower, true);
        BufferPtr nStateBuffer = MakeStateVecBuffer(stateVec);
        WAIT_COPY(*stateBuffer, *nStateBuffer, sizeof(complex) * maxQPower);
        stateBuffer = nStateBuffer;
    }

    queue.enqueueMapBuffer(*stateBuffer, CL_TRUE, flags, 0, sizeof(complex) * maxQPower, NULL);
}

void QEngineOCL::UnlockSync()
{
    EventVecPtr waitVec = ResetWaitEvents();
    cl::Event unmapEvent;
    queue.enqueueUnmapMemObject(*stateBuffer, stateVec, waitVec.get(), &unmapEvent);
    unmapEvent.wait();
    wait_refs.clear();

    if (!unlockHostMem) {
        BufferPtr nStateBuffer = MakeStateVecBuffer(NULL);
        WAIT_COPY(*stateBuffer, *nStateBuffer, sizeof(complex) * maxQPower);

        stateBuffer = nStateBuffer;
        FreeStateVec();
        stateVec = NULL;
    }
}

void QEngineOCL::clFinish(bool doHard)
{
    if (device_context == NULL) {
        return;
    }

    while (wait_queue_items.size() > 1) {
        device_context->WaitOnAllEvents();
        PopQueue(NULL, CL_COMPLETE);
    }

    if (doHard) {
        queue.finish();
    } else {
        device_context->WaitOnAllEvents();
    }
    wait_refs.clear();
}

size_t QEngineOCL::FixWorkItemCount(size_t maxI, size_t wic)
{
    if (wic > maxI) {
        // Guaranteed to be a power of two
        wic = maxI;
    } else {
        // Otherwise, clamp to a power of two
        size_t power = 2;
        while (power < wic) {
            power <<= 1U;
        }
        if (power > wic) {
            power >>= 1U;
        }
        wic = power;
    }
    return wic;
}

size_t QEngineOCL::FixGroupSize(size_t wic, size_t gs)
{
    if (gs > (wic / procElemCount)) {
        gs = (wic / procElemCount);
        if (gs == 0) {
            gs = 1;
        }
    }
    size_t frac = wic / gs;
    while ((frac * gs) != wic) {
        gs++;
        frac = wic / gs;
    }
    return gs;
}

PoolItemPtr QEngineOCL::GetFreePoolItem()
{
    std::lock_guard<std::mutex> lock(queue_mutex);

    if (wait_queue_items.size() == poolItems.size()) {
        poolItems.push_back(std::make_shared<PoolItem>(context));
    }

    return poolItems[wait_queue_items.size()];
}

EventVecPtr QEngineOCL::ResetWaitEvents(bool waitQueue)
{
    if (waitQueue) {
        while (wait_queue_items.size() > 1) {
            device_context->WaitOnAllEvents();
            PopQueue(NULL, CL_COMPLETE);
        }
    }

    wait_refs.emplace_back(device_context->ResetWaitEvents());
    return wait_refs.back();
}

void QEngineOCL::WaitCall(
    OCLAPI api_call, size_t workItemCount, size_t localGroupSize, std::vector<BufferPtr> args, size_t localBuffSize)
{
    QueueCall(api_call, workItemCount, localGroupSize, args, localBuffSize);
    clFinish();
}

void QEngineOCL::QueueCall(
    OCLAPI api_call, size_t workItemCount, size_t localGroupSize, std::vector<BufferPtr> args, size_t localBuffSize)
{
    QueueItem item(api_call, workItemCount, localGroupSize, args, localBuffSize);

    queue_mutex.lock();
    bool isBase = (wait_queue_items.size() == 0);
    wait_queue_items.push_back(item);
    queue_mutex.unlock();

    if (isBase) {
        DispatchQueue(NULL, CL_COMPLETE);
    }
}

CL_CALLBACK void _PopQueue(cl_event event, cl_int type, void* user_data)
{
    ((QEngineOCL*)user_data)->PopQueue(event, type);
}

void QEngineOCL::PopQueue(cl_event event, cl_int type)
{
<<<<<<< HEAD
=======
    queue_mutex.lock();
>>>>>>> e637c25b
    wait_queue_items.pop_front();
    if (poolItems.size() > 1) {
        rotate(poolItems.begin(), poolItems.begin() + 1, poolItems.end());
    }
<<<<<<< HEAD
=======
    queue_mutex.unlock();

>>>>>>> e637c25b
    DispatchQueue(event, type);
}

void QEngineOCL::DispatchQueue(cl_event event, cl_int type)
{
    std::lock_guard<std::mutex> lock(queue_mutex);

    if (wait_queue_items.size() == 0) {
        return;
    }

    QueueItem item = wait_queue_items.front();
<<<<<<< HEAD
    OCLAPI api_call = item.api_call;
    size_t workItemCount = item.workItemCount;
    size_t localGroupSize = item.localGroupSize;
    std::vector<BufferPtr> args = item.buffers;
    size_t localBuffSize = item.localBuffSize;
=======
    std::vector<BufferPtr> args = item.buffers;
>>>>>>> e637c25b

    // We have to reserve the kernel, because its argument hooks are unique. The same kernel therefore can't be used by
    // other QEngineOCL instances, until we're done queueing it.
    OCLDeviceCall ocl = device_context->Reserve(item.api_call);

    // Load the arguments.
    for (unsigned int i = 0; i < args.size(); i++) {
        ocl.call.setArg(i, *args[i]);
    }

    // For all of our kernels, if a local memory buffer is used, there is always only one, as the last argument.
    if (item.localBuffSize) {
        ocl.call.setArg(args.size(), cl::Local(item.localBuffSize));
    }

    // Dispatch the primary kernel, to apply the gate.
    cl::Event kernelEvent;
    kernelEvent.setCallback(CL_COMPLETE, _PopQueue, this);
    EventVecPtr kernelWaitVec = ResetWaitEvents(false);
    queue.enqueueNDRangeKernel(ocl.call, cl::NullRange, // kernel, offset
        cl::NDRange(item.workItemCount), // global number of work items
        cl::NDRange(item.localGroupSize), // local number (per group)
        kernelWaitVec.get(), // vector of events to wait for
        &kernelEvent); // handle to wait for the kernel

    queue.flush();

    device_context->wait_events->push_back(kernelEvent);
}

void QEngineOCL::CopyState(QInterfacePtr orig)
{
    QEngineOCLPtr src = std::dynamic_pointer_cast<QEngineOCL>(orig);

    /* Set the size and reset the stateVec to the correct size. */
    SetQubitCount(orig->GetQubitCount());

    complex* nStateVec = AllocStateVec(maxQPower);
    BufferPtr nStateBuffer = MakeStateVecBuffer(nStateVec);
    ResetStateVec(nStateVec, nStateBuffer);

    src->LockSync(CL_MAP_READ);
    LockSync(CL_MAP_WRITE);
    runningNorm = src->runningNorm;
    std::copy(src->stateVec, src->stateVec + (1 << (src->qubitCount)), stateVec);
    src->UnlockSync();
    UnlockSync();
}

real1 QEngineOCL::ProbAll(bitCapInt fullRegister)
{
    if (doNormalize) {
        NormalizeState();
    }

    complex amp[1];
    EventVecPtr waitVec = ResetWaitEvents();
    queue.enqueueReadBuffer(*stateBuffer, CL_TRUE, sizeof(complex) * fullRegister, sizeof(complex), amp, waitVec.get());
    wait_refs.clear();
    return norm(amp[0]);
}

void QEngineOCL::SetDevice(const int& dID, const bool& forceReInit)
{
    bool didInit = (nrmArray != NULL);

    complex* nStateVec = NULL;

    if (didInit) {
        // If we're "switching" to the device we already have, don't reinitialize.
        if ((!forceReInit) && (dID == deviceID)) {
            return;
        }

        // In this branch, the QEngineOCL was previously allocated, and now we need to copy its memory to a buffer
        // that's accessible in a new device. (The old buffer is definitely not accessible to the new device.)
        nStateVec = AllocStateVec(maxQPower, true);
        LockSync(CL_MAP_READ);
        std::copy(stateVec, stateVec + maxQPower, nStateVec);
        UnlockSync();

        // We're about to switch to a new device, so finish the queue, first.
        clFinish(true);
    }

    int oldDeviceID = deviceID;
    device_context = OCLEngine::Instance()->GetDeviceContextPtr(dID);
    deviceID = device_context->context_id;
    context = device_context->context;
    cl::CommandQueue oldQueue = queue;
    queue = device_context->queue;

    OCLDeviceCall ocl = device_context->Reserve(OCL_API_APPLY2X2_NORM_SINGLE);
    clFinish(true);

    bitCapInt oldNrmGroupCount = nrmGroupCount;
    nrmGroupSize = ocl.call.getWorkGroupInfo<CL_KERNEL_PREFERRED_WORK_GROUP_SIZE_MULTIPLE>(device_context->device);
    procElemCount = device_context->device.getInfo<CL_DEVICE_MAX_COMPUTE_UNITS>();

    // If the user wants to not use general host RAM, but we can't allocate enough on the device, fall back to host RAM
    // anyway.
    maxMem = device_context->device.getInfo<CL_DEVICE_GLOBAL_MEM_SIZE>();
    maxAlloc = device_context->device.getInfo<CL_DEVICE_MAX_MEM_ALLOC_SIZE>();
    size_t stateVecSize = maxQPower * sizeof(complex);
    bool usingHostRam;
    // Device RAM should be large enough for 2 times the size of the stateVec, plus some excess.
    if (useHostRam && !(stateVecSize > maxAlloc || (3 * stateVecSize) > maxMem)) {
        usingHostRam = true;
    } else {
        usingHostRam = false;
    }

    // constrain to a power of two
    size_t procElemPow = 1;
    while (procElemPow < procElemCount) {
        procElemPow <<= 1U;
    }
    procElemCount = procElemPow;
    maxWorkItems = device_context->device.getInfo<CL_DEVICE_MAX_WORK_ITEM_SIZES>()[0];
    nrmGroupCount = maxWorkItems;
    size_t nrmGroupPow = 2;
    while (nrmGroupPow <= nrmGroupCount) {
        nrmGroupPow <<= 1U;
    }
    nrmGroupCount = nrmGroupPow >> 1U;
    if (nrmGroupSize > (nrmGroupCount / procElemCount)) {
        nrmGroupSize = (nrmGroupCount / procElemCount);
        if (nrmGroupSize == 0) {
            nrmGroupSize = 1;
        }
    }
    size_t frac = nrmGroupCount / nrmGroupSize;
    while ((frac * nrmGroupSize) != nrmGroupCount) {
        nrmGroupSize++;
        frac = nrmGroupCount / nrmGroupSize;
    }

    size_t nrmVecAlignSize =
        ((sizeof(real1) * nrmGroupCount) < QRACK_ALIGN_SIZE) ? QRACK_ALIGN_SIZE : (sizeof(real1) * nrmGroupCount);

    if (didInit && (nrmGroupCount != oldNrmGroupCount)) {
        nrmBuffer = NULL;
        FreeAligned(nrmArray);
        nrmArray = NULL;
    }

    if (!didInit || (nrmGroupCount != oldNrmGroupCount)) {
#if defined(__APPLE__)
        posix_memalign((void**)&nrmArray, QRACK_ALIGN_SIZE, nrmVecAlignSize);
#elif defined(_WIN32) && !defined(__CYGWIN__)
        nrmArray = (real1*)_aligned_malloc(nrmVecAlignSize, QRACK_ALIGN_SIZE);
#else
        nrmArray = (real1*)aligned_alloc(QRACK_ALIGN_SIZE, nrmVecAlignSize);
#endif
    }

    // create buffers on device (allocate space on GPU)
    if (didInit) {
        // In this branch, the QEngineOCL was previously allocated, and now we need to copy its memory to a buffer
        // that's accessible in a new device. (The old buffer is definitely not accessible to the new device.)
        if (!stateVec) {
            // We did not have host allocation, so we copied from device-local memory to host memory, above.
            // Now, we copy to the new device's memory.
            stateBuffer = MakeStateVecBuffer(NULL);
            queue.enqueueWriteBuffer(*stateBuffer, CL_TRUE, 0, sizeof(complex) * maxQPower, nStateVec);
            FreeAligned(nStateVec);
        } else {
            // We had host allocation; we will continue to have it.
            ResetStateVec(nStateVec, MakeStateVecBuffer(nStateVec));
        }
    } else {
        // In this branch, the QEngineOCL is first being initialized, and no data needs to be copied between device
        // contexts.
        stateVec = AllocStateVec(maxQPower, usingHostRam);
        stateBuffer = MakeStateVecBuffer(stateVec);
    }

    poolItems.clear();
    poolItems.push_back(std::make_shared<PoolItem>(context));
    powersBuffer = std::make_shared<cl::Buffer>(context, CL_MEM_READ_ONLY, sizeof(bitCapInt) * sizeof(bitCapInt) * 8);

    if ((!didInit) || (oldDeviceID != deviceID) || (nrmGroupCount != oldNrmGroupCount)) {
        nrmBuffer =
            std::make_shared<cl::Buffer>(context, CL_MEM_USE_HOST_PTR | CL_MEM_READ_WRITE, nrmVecAlignSize, nrmArray);
        EventVecPtr waitVec = ResetWaitEvents();
        // GPUs can't always tolerate uninitialized host memory, even if they're not reading from it
        DISPATCH_FILL(waitVec, *nrmBuffer, sizeof(real1) * nrmGroupCount, ZERO_R1);
    }
}

void QEngineOCL::SetQubitCount(bitLenInt qb)
{
    qubitCount = qb;
    maxQPower = 1 << qubitCount;
}

real1 QEngineOCL::ParSum(real1* toSum, bitCapInt maxI)
{
    // This interface is potentially parallelizable, but, for now, better performance is probably given by implementing
    // it as a serial loop.
    real1 totNorm = 0;
    for (bitCapInt i = 0; i < maxI; i++) {
        totNorm += toSum[i];
    }
    return totNorm;
}

void QEngineOCL::InitOCL(int devID) { SetDevice(devID, true); }

void QEngineOCL::ResetStateVec(complex* nStateVec, BufferPtr nStateBuffer)
{
    stateBuffer = nStateBuffer;
    if (stateVec) {
        FreeStateVec();
        stateVec = nStateVec;
    }
}

void QEngineOCL::SetPermutation(bitCapInt perm, complex phaseFac)
{
    EventVecPtr waitVec = ResetWaitEvents();

    cl::Event fillEvent1;
    queue.enqueueFillBuffer(
        *stateBuffer, complex(ZERO_R1, ZERO_R1), 0, sizeof(complex) * maxQPower, waitVec.get(), &fillEvent1);
    queue.flush();

    complex amp;
    if (phaseFac == complex(-999.0, -999.0)) {
        if (randGlobalPhase) {
            real1 angle = Rand() * 2.0 * PI_R1;
            amp = complex(cos(angle), sin(angle));
        } else {
            amp = complex(ONE_R1, ZERO_R1);
        }
    } else {
        amp = phaseFac;
    }

    fillEvent1.wait();
    wait_refs.clear();

    device_context->wait_events->emplace_back();
    queue.enqueueFillBuffer(
        *stateBuffer, amp, sizeof(complex) * perm, sizeof(complex), NULL, &(device_context->wait_events->back()));
    queue.flush();

    runningNorm = ONE_R1;
}

void QEngineOCL::ArithmeticCall(
    OCLAPI api_call, bitCapInt (&bciArgs)[BCI_ARG_LEN], unsigned char* values, bitCapInt valuesPower)
{
    CArithmeticCall(api_call, bciArgs, NULL, 0, values, valuesPower);
}

void QEngineOCL::CArithmeticCall(OCLAPI api_call, bitCapInt (&bciArgs)[BCI_ARG_LEN], bitCapInt* controlPowers,
    const bitLenInt controlLen, unsigned char* values, bitCapInt valuesPower)
{
    EventVecPtr waitVec = ResetWaitEvents();
    PoolItemPtr poolItem = GetFreePoolItem();

    /* Allocate a temporary nStateVec, or use the one supplied. */
    complex* nStateVec = AllocStateVec(maxQPower);
    BufferPtr nStateBuffer;
    BufferPtr controlBuffer;
    if (controlLen > 0) {
        controlBuffer = std::make_shared<cl::Buffer>(
            context, CL_MEM_COPY_HOST_PTR | CL_MEM_READ_ONLY, sizeof(bitCapInt) * controlLen, controlPowers);
    }

    DISPATCH_WRITE(waitVec, *(poolItem->ulongBuffer), sizeof(bitCapInt) * BCI_ARG_LEN, bciArgs);

    nStateBuffer = MakeStateVecBuffer(nStateVec);

    if (controlLen > 0) {
        device_context->wait_events->emplace_back();
        queue.enqueueCopyBuffer(*stateBuffer, *nStateBuffer, 0, 0, sizeof(complex) * maxQPower, waitVec.get(),
            &(device_context->wait_events->back()));
        queue.flush();
    } else {
        DISPATCH_FILL(waitVec, *nStateBuffer, sizeof(complex) * maxQPower, complex(ZERO_R1, ZERO_R1));
    }

    bitCapInt maxI = bciArgs[0];
    size_t ngc = FixWorkItemCount(maxI, nrmGroupCount);
    size_t ngs = FixGroupSize(ngc, nrmGroupSize);

    std::vector<BufferPtr> oclArgs = { stateBuffer, poolItem->ulongBuffer, nStateBuffer };

    BufferPtr loadBuffer;
    if (values) {
        loadBuffer = std::make_shared<cl::Buffer>(
            context, CL_MEM_COPY_HOST_PTR | CL_MEM_READ_ONLY, sizeof(unsigned char) * valuesPower, values);
        oclArgs.push_back(loadBuffer);
    }
    if (controlLen > 0) {
        oclArgs.push_back(controlBuffer);
    }

    WaitCall(api_call, ngc, ngs, oclArgs);

    ResetStateVec(nStateVec, nStateBuffer);
}

/// NOT gate, which is also Pauli x matrix
void QEngineOCL::X(bitLenInt qubit)
{
    const complex pauliX[4] = { complex(ZERO_R1, ZERO_R1), complex(ONE_R1, ZERO_R1), complex(ONE_R1, ZERO_R1),
        complex(ZERO_R1, ZERO_R1) };
    bitCapInt qPowers[1];
    qPowers[0] = 1 << qubit;
    Apply2x2(0, qPowers[0], pauliX, 1, qPowers, false, SPECIAL_2X2::PAULIX);
}

/// Apply Pauli Z matrix to bit
void QEngineOCL::Z(bitLenInt qubit)
{
    // if (qubit >= qubitCount)
    //     throw std::invalid_argument("operation on bit index greater than total bits.");
    const complex pauliZ[4] = { complex(ONE_R1, ZERO_R1), complex(ZERO_R1, ZERO_R1), complex(ZERO_R1, ZERO_R1),
        complex(-ONE_R1, ZERO_R1) };
    bitCapInt qPowers[1];
    qPowers[0] = 1 << qubit;
    Apply2x2(0, qPowers[0], pauliZ, 1, qPowers, false, SPECIAL_2X2::PAULIZ);
}

void QEngineOCL::Apply2x2(bitCapInt offset1, bitCapInt offset2, const complex* mtrx, const bitLenInt bitCount,
    const bitCapInt* qPowersSorted, bool doCalcNorm, SPECIAL_2X2 special)
{
    bool isXGate = (special == SPECIAL_2X2::PAULIX) && (!doNormalize || (runningNorm == ONE_R1));
    bool isZGate = (special == SPECIAL_2X2::PAULIZ) && (!doNormalize || (runningNorm == ONE_R1));

    // Are we going to calculate the normalization factor, on the fly? We can't, if this call doesn't iterate through
    // every single permutation amplitude.
    doCalcNorm &= doNormalize && (!isXGate) && (!isZGate) && (bitCount == 1);

    // We grab the wait event queue. We will replace it with three new asynchronous events, to wait for.
    EventVecPtr waitVec;
    if (doCalcNorm) {
        waitVec = ResetWaitEvents();
    }

    PoolItemPtr poolItem = GetFreePoolItem();

    // Arguments are concatenated into buffers by primitive type, such as integer or complex number.

    // Load the integer kernel arguments buffer.
    bitCapInt maxI = maxQPower >> bitCount;
    bitCapInt bciArgs[5] = { offset2, offset1, maxI, bitCount, 0 };

    // We have default OpenCL work item counts and group sizes, but we may need to use different values due to the total
    // amount of work in this method call instance.
    size_t ngc = FixWorkItemCount(maxI, nrmGroupCount);
    size_t ngs = FixGroupSize(ngc, nrmGroupSize);

    // In an efficient OpenCL kernel, every single byte loaded comes at a significant execution time premium.
    // We handle single and double bit gates as special cases, for many reasons. Given that we have already separated
    // these out as special cases, since we know the bit count, we can eliminate the qPowersSorted buffer, by loading
    // its one or two values into the bciArgs buffer, of the same type. This gives us a significant execution time
    // savings.
    size_t bciArgsSize = 4;
    if (bitCount == 1) {
        // Single bit gates offsets are always 0 and target bit power. Hence, we overwrite one of the bit offset
        // arguments.
        if (ngc == maxI) {
            bciArgsSize = 3;
            bciArgs[2] = qPowersSorted[0] - 1;
        } else {
            bciArgsSize = 4;
            bciArgs[3] = qPowersSorted[0] - 1;
        }
    } else if (bitCount == 2) {
        // Double bit gates include both controlled and swap gates. To reuse the code for both cases, we need two offset
        // arguments. Hence, we cannot easily overwrite either of the bit offset arguments.
        bciArgsSize = 5;
        bciArgs[3] = qPowersSorted[0] - 1;
        bciArgs[4] = qPowersSorted[1] - 1;
    }
    cl::Event writeArgsEvent;
    DISPATCH_TEMP_WRITE(waitVec, *(poolItem->ulongBuffer), sizeof(bitCapInt) * bciArgsSize, bciArgs, writeArgsEvent);

    // Load the 2x2 complex matrix and the normalization factor into the complex arguments buffer.
    complex cmplx[CMPLX_NORM_LEN];
    std::copy(mtrx, mtrx + 4, cmplx);

    // Is the vector already normalized, or is this method not appropriate for on-the-fly normalization?
    bool isUnitLength = (runningNorm == ONE_R1) || !(doNormalize && (bitCount == 1));
    cmplx[4] = complex(isUnitLength ? ONE_R1 : (ONE_R1 / std::sqrt(runningNorm)), ZERO_R1);

    BufferPtr locCmplxBuffer;
    cl::Event writeGateEvent;
    if (!isXGate && !isZGate) {
        DISPATCH_TEMP_WRITE(waitVec, *(poolItem->cmplxBuffer), sizeof(complex) * 5, cmplx, writeGateEvent);
    }

    // Load a buffer with the powers of 2 of each bit index involved in the operation.
    BufferPtr locPowersBuffer;
    cl::Event writeControlsEvent;
    if (bitCount > 2) {
        if (doCalcNorm) {
            locPowersBuffer = powersBuffer;
        } else {
            locPowersBuffer = std::make_shared<cl::Buffer>(context, CL_MEM_READ_ONLY, sizeof(bitCapInt) * bitCount);
        }
        DISPATCH_TEMP_WRITE(waitVec, *locPowersBuffer, sizeof(bitCapInt) * bitCount, qPowersSorted, writeControlsEvent);
    }

    // We load the appropriate kernel, that does/doesn't CALCULATE the norm, and does/doesn't APPLY the norm.
    unsigned char kernelMask = APPLY2X2_DEFAULT;
    if (bitCount == 1) {
        kernelMask |= APPLY2X2_SINGLE;
        if (isXGate) {
            kernelMask |= APPLY2X2_X;
        } else if (isZGate) {
            kernelMask |= APPLY2X2_Z;
        } else if (doCalcNorm) {
            kernelMask |= APPLY2X2_NORM;
        }
    } else if (bitCount == 2) {
        kernelMask |= APPLY2X2_DOUBLE;
    }
    if (ngc == maxI) {
        kernelMask |= APPLY2X2_WIDE;
    }

    OCLAPI api_call;
    switch (kernelMask) {
    case APPLY2X2_DEFAULT:
        api_call = OCL_API_APPLY2X2;
        break;
    case APPLY2X2_SINGLE:
        api_call = OCL_API_APPLY2X2_SINGLE;
        break;
    case APPLY2X2_SINGLE | APPLY2X2_X:
        api_call = OCL_API_X_SINGLE;
        break;
    case APPLY2X2_SINGLE | APPLY2X2_Z:
        api_call = OCL_API_Z_SINGLE;
        break;
    case APPLY2X2_NORM | APPLY2X2_SINGLE:
        api_call = OCL_API_APPLY2X2_NORM_SINGLE;
        break;
    case APPLY2X2_DOUBLE:
        api_call = OCL_API_APPLY2X2_DOUBLE;
        break;
    case APPLY2X2_WIDE:
        api_call = OCL_API_APPLY2X2_WIDE;
        break;
    case APPLY2X2_SINGLE | APPLY2X2_WIDE:
        api_call = OCL_API_APPLY2X2_SINGLE_WIDE;
        break;
    case APPLY2X2_SINGLE | APPLY2X2_WIDE | APPLY2X2_X:
        api_call = OCL_API_X_SINGLE_WIDE;
        break;
    case APPLY2X2_SINGLE | APPLY2X2_WIDE | APPLY2X2_Z:
        api_call = OCL_API_Z_SINGLE_WIDE;
        break;
    case APPLY2X2_NORM | APPLY2X2_SINGLE | APPLY2X2_WIDE:
        api_call = OCL_API_APPLY2X2_NORM_SINGLE_WIDE;
        break;
    case APPLY2X2_DOUBLE | APPLY2X2_WIDE:
        api_call = OCL_API_APPLY2X2_DOUBLE_WIDE;
        break;
    default:
        throw("Invalid APPLY2X2 kernel selected!");
    }

    // Wait for buffer write from limited lifetime objects
    writeArgsEvent.wait();
    if (!isXGate && !isZGate) {
        writeGateEvent.wait();
    }
    if (bitCount > 2) {
        writeControlsEvent.wait();
    }
    wait_refs.clear();

    if (isXGate || isZGate) {
        QueueCall(api_call, ngc, ngs, { stateBuffer, poolItem->ulongBuffer });
    } else if (doCalcNorm) {
        if (bitCount > 2) {
            QueueCall(api_call, ngc, ngs,
                { stateBuffer, poolItem->cmplxBuffer, poolItem->ulongBuffer, locPowersBuffer, nrmBuffer },
                sizeof(real1) * ngs);
        } else {
            QueueCall(api_call, ngc, ngs, { stateBuffer, poolItem->cmplxBuffer, poolItem->ulongBuffer, nrmBuffer },
                sizeof(real1) * ngs);
        }
    } else {
        if (bitCount > 2) {
            QueueCall(
                api_call, ngc, ngs, { stateBuffer, poolItem->cmplxBuffer, poolItem->ulongBuffer, locPowersBuffer });
        } else {
            QueueCall(api_call, ngc, ngs, { stateBuffer, poolItem->cmplxBuffer, poolItem->ulongBuffer });
        }
    }

    if (doCalcNorm) {
        // If we have calculated the norm of the state vector in this call, we need to sum the buffer of partial norm
        // values into a single normalization constant.
        WAIT_REAL1_SUM(*nrmBuffer, ngc / ngs, nrmArray, &runningNorm);
    } else if ((bitCount == 1) && !isXGate) {
        runningNorm = ONE_R1;
    }
}

void QEngineOCL::UniformlyControlledSingleBit(
    const bitLenInt* controls, const bitLenInt& controlLen, bitLenInt qubitIndex, const complex* mtrxs)
{
    // If there are no controls, the base case should be the non-controlled single bit gate.
    if (controlLen == 0) {
        ApplySingleBit(mtrxs, true, qubitIndex);
        return;
    }

    // We grab the wait event queue. We will replace it with three new asynchronous events, to wait for.
    EventVecPtr waitVec = ResetWaitEvents();
    PoolItemPtr poolItem = GetFreePoolItem();

    // Arguments are concatenated into buffers by primitive type, such as integer or complex number.

    // Load the integer kernel arguments buffer.
    bitCapInt maxI = maxQPower >> 1;
    bitCapInt bciArgs[BCI_ARG_LEN] = { maxI, (bitCapInt)(1 << qubitIndex), controlLen, 0, 0, 0, 0, 0, 0, 0 };
    DISPATCH_WRITE(waitVec, *(poolItem->ulongBuffer), sizeof(bitCapInt) * 3, bciArgs);

    BufferPtr nrmInBuffer = std::make_shared<cl::Buffer>(context, CL_MEM_READ_ONLY, sizeof(real1));
    real1 nrm = (real1)(ONE_R1 / std::sqrt(runningNorm));
    DISPATCH_WRITE(waitVec, *nrmInBuffer, sizeof(real1), &nrm);

    BufferPtr uniformBuffer =
        std::make_shared<cl::Buffer>(context, CL_MEM_READ_ONLY, sizeof(complex) * 4 * (1U << controlLen));

    DISPATCH_WRITE(waitVec, *uniformBuffer, sizeof(complex) * 4 * (1U << controlLen), mtrxs);

    bitCapInt* qPowers = new bitCapInt[controlLen];
    for (bitLenInt i = 0; i < controlLen; i++) {
        qPowers[i] = 1 << controls[i];
    }

    // We have default OpenCL work item counts and group sizes, but we may need to use different values due to the total
    // amount of work in this method call instance.
    size_t ngc = FixWorkItemCount(maxI, nrmGroupCount);
    size_t ngs = FixGroupSize(ngc, nrmGroupSize);

    // Load a buffer with the powers of 2 of each bit index involved in the operation.
    DISPATCH_WRITE(waitVec, *powersBuffer, sizeof(bitCapInt) * controlLen, qPowers);

    // We call the kernel, with global buffers and one local buffer.
    WaitCall(OCL_API_UNIFORMLYCONTROLLED, ngc, ngs,
        { stateBuffer, poolItem->ulongBuffer, powersBuffer, uniformBuffer, nrmInBuffer, nrmBuffer },
        sizeof(real1) * ngs);

    // If we have calculated the norm of the state vector in this call, we need to sum the buffer of partial norm
    // values into a single normalization constant.
    WAIT_REAL1_SUM(*nrmBuffer, ngc / ngs, nrmArray, &runningNorm);

    delete[] qPowers;
}

void QEngineOCL::ApplyMx(OCLAPI api_call, bitCapInt* bciArgs, complex nrm)
{
    // We don't actually have to wait, so this is empty:
    EventVecPtr waitVec;
    PoolItemPtr poolItem = GetFreePoolItem();

    cl::Event writeArgsEvent, writeNormEvent;
    DISPATCH_TEMP_WRITE(waitVec, *(poolItem->ulongBuffer), sizeof(bitCapInt) * 3, bciArgs, writeArgsEvent);
    BufferPtr locCmplxBuffer = std::make_shared<cl::Buffer>(context, CL_MEM_READ_ONLY, sizeof(complex));
    DISPATCH_TEMP_WRITE(waitVec, *(poolItem->cmplxBuffer), sizeof(complex), &nrm, writeNormEvent);

    size_t ngc = FixWorkItemCount(bciArgs[0], nrmGroupCount);
    size_t ngs = FixGroupSize(ngc, nrmGroupSize);

    // Wait for buffer write from limited lifetime objects
    writeArgsEvent.wait();
    writeNormEvent.wait();

    QueueCall(api_call, ngc, ngs, { stateBuffer, poolItem->ulongBuffer, poolItem->cmplxBuffer });
}

void QEngineOCL::ApplyM(bitCapInt qPower, bool result, complex nrm)
{
    bitCapInt powerTest = result ? qPower : 0;

    bitCapInt bciArgs[BCI_ARG_LEN] = { maxQPower >> 1, qPower, powerTest, 0, 0, 0, 0, 0, 0, 0 };

    ApplyMx(OCL_API_APPLYM, bciArgs, nrm);
}

void QEngineOCL::ApplyM(bitCapInt mask, bitCapInt result, complex nrm)
{
    bitCapInt bciArgs[BCI_ARG_LEN] = { maxQPower, mask, result, 0, 0, 0, 0, 0, 0, 0 };

    ApplyMx(OCL_API_APPLYMREG, bciArgs, nrm);
}

void QEngineOCL::Compose(OCLAPI apiCall, bitCapInt* bciArgs, QEngineOCLPtr toCopy)
{
    if (doNormalize) {
        NormalizeState();
    }

    if (toCopy->doNormalize) {
        toCopy->NormalizeState();
    }

    toCopy->Finish();

    PoolItemPtr poolItem = GetFreePoolItem();

    bitCapInt nMaxQPower = bciArgs[0];
    bitCapInt nQubitCount = bciArgs[1] + toCopy->qubitCount;

    size_t nStateVecSize = nMaxQPower * sizeof(complex);
    if (!stateVec && (nStateVecSize > maxAlloc || (2 * nStateVecSize) > maxMem)) {
        complex* nSV = AllocStateVec(maxQPower, true);
        BufferPtr nSB = MakeStateVecBuffer(nSV);

        WAIT_COPY(*stateBuffer, *nSB, sizeof(complex) * maxQPower);

        stateVec = nSV;
        stateBuffer = nSB;
    }

    EventVecPtr waitVec = ResetWaitEvents();

    DISPATCH_WRITE(waitVec, *(poolItem->ulongBuffer), sizeof(bitCapInt) * 7, bciArgs);

    SetQubitCount(nQubitCount);

    size_t ngc = FixWorkItemCount(maxQPower, nrmGroupCount);
    size_t ngs = FixGroupSize(ngc, nrmGroupSize);

    complex* nStateVec = AllocStateVec(maxQPower);
    BufferPtr nStateBuffer = MakeStateVecBuffer(nStateVec);

    OCLDeviceCall ocl = device_context->Reserve(apiCall);

    BufferPtr otherStateBuffer;
    complex* otherStateVec;
    if (toCopy->deviceID == deviceID) {
        otherStateVec = toCopy->stateVec;
        otherStateBuffer = toCopy->stateBuffer;
    } else {
        toCopy->LockSync(CL_MAP_READ);
        otherStateVec = toCopy->stateVec;
        otherStateBuffer = std::make_shared<cl::Buffer>(
            context, CL_MEM_USE_HOST_PTR | CL_MEM_READ_ONLY, sizeof(complex) * toCopy->maxQPower, otherStateVec);
    }

    runningNorm = ONE_R1;

    WaitCall(apiCall, ngc, ngs, { stateBuffer, otherStateBuffer, poolItem->ulongBuffer, nStateBuffer });

    if (toCopy->deviceID != deviceID) {
        toCopy->UnlockSync();
    }

    ResetStateVec(nStateVec, nStateBuffer);
}

bitLenInt QEngineOCL::Compose(QEngineOCLPtr toCopy)
{
    bitLenInt result = qubitCount;

    bitCapInt oQubitCount = toCopy->qubitCount;
    bitCapInt nQubitCount = qubitCount + oQubitCount;
    bitCapInt nMaxQPower = 1 << nQubitCount;
    bitCapInt startMask = (1 << qubitCount) - 1;
    bitCapInt endMask = ((1 << (toCopy->qubitCount)) - 1) << qubitCount;
    bitCapInt bciArgs[BCI_ARG_LEN] = { nMaxQPower, qubitCount, startMask, endMask, 0, 0, 0, 0, 0, 0 };

    OCLAPI api_call;
    if (nMaxQPower <= nrmGroupCount) {
        api_call = OCL_API_COMPOSE_WIDE;
    } else {
        api_call = OCL_API_COMPOSE;
    }

    Compose(api_call, bciArgs, toCopy);

    return result;
}

bitLenInt QEngineOCL::Compose(QEngineOCLPtr toCopy, bitLenInt start)
{
    bitLenInt result = start;

    bitCapInt oQubitCount = toCopy->qubitCount;
    bitCapInt nQubitCount = qubitCount + oQubitCount;
    bitCapInt nMaxQPower = 1 << nQubitCount;
    bitCapInt startMask = (1 << start) - 1;
    bitCapInt midMask = ((1 << oQubitCount) - 1) << start;
    bitCapInt endMask = ((1 << (qubitCount + oQubitCount)) - 1) & ~(startMask | midMask);
    bitCapInt bciArgs[BCI_ARG_LEN] = { nMaxQPower, qubitCount, oQubitCount, startMask, midMask, endMask, start, 0, 0,
        0 };

    Compose(OCL_API_COMPOSE_MID, bciArgs, toCopy);

    return result;
}

void QEngineOCL::DecomposeDispose(bitLenInt start, bitLenInt length, QEngineOCLPtr destination)
{
    // "Dispose" is basically the same as decompose, except "Dispose" throws the removed bits away.

    if (length == 0) {
        return;
    }

    OCLAPI api_call = OCL_API_DECOMPOSEPROB;

    if (doNormalize) {
        NormalizeState();
    }

    bitCapInt partPower = 1 << length;
    bitCapInt remainderPower = 1 << (qubitCount - length);
    bitCapInt bciArgs[BCI_ARG_LEN] = { partPower, remainderPower, start, length, 0, 0, 0, 0, 0, 0 };

    EventVecPtr waitVec = ResetWaitEvents();
    PoolItemPtr poolItem = GetFreePoolItem();

    DISPATCH_WRITE(waitVec, *(poolItem->ulongBuffer), sizeof(bitCapInt) * 4, bciArgs);

    size_t ngc = FixWorkItemCount(maxQPower, nrmGroupCount);
    size_t ngs = FixGroupSize(ngc, nrmGroupSize);

    // The "remainder" bits will always be maintained.
    real1* remainderStateProb = new real1[remainderPower]();
    real1* remainderStateAngle = new real1[remainderPower]();
    BufferPtr probBuffer1 = std::make_shared<cl::Buffer>(
        context, CL_MEM_USE_HOST_PTR | CL_MEM_READ_WRITE, sizeof(real1) * remainderPower, remainderStateProb);
    BufferPtr angleBuffer1 = std::make_shared<cl::Buffer>(
        context, CL_MEM_USE_HOST_PTR | CL_MEM_READ_WRITE, sizeof(real1) * remainderPower, remainderStateAngle);

    // The removed "part" is only necessary for Decompose.
    real1* partStateProb = new real1[partPower]();
    real1* partStateAngle = new real1[partPower]();
    BufferPtr probBuffer2 = std::make_shared<cl::Buffer>(
        context, CL_MEM_USE_HOST_PTR | CL_MEM_READ_WRITE, sizeof(real1) * partPower, partStateProb);
    BufferPtr angleBuffer2 = std::make_shared<cl::Buffer>(
        context, CL_MEM_USE_HOST_PTR | CL_MEM_READ_WRITE, sizeof(real1) * partPower, partStateAngle);

    // Call the kernel that calculates bit probability and angle, retaining both parts.
    QueueCall(api_call, ngc, ngs,
        { stateBuffer, poolItem->ulongBuffer, probBuffer1, angleBuffer1, probBuffer2, angleBuffer2 });

    EventVecPtr waitVec2 = ResetWaitEvents();

    queue.enqueueMapBuffer(
        *probBuffer1, CL_TRUE, CL_MAP_READ | CL_MAP_WRITE, 0, sizeof(real1) * remainderPower, waitVec2.get());
    queue.enqueueMapBuffer(*probBuffer2, CL_TRUE, CL_MAP_READ | CL_MAP_WRITE, 0, sizeof(real1) * partPower);
    queue.enqueueMapBuffer(*angleBuffer1, CL_TRUE, CL_MAP_READ | CL_MAP_WRITE, 0, sizeof(real1) * remainderPower);
    queue.enqueueMapBuffer(*angleBuffer2, CL_TRUE, CL_MAP_READ | CL_MAP_WRITE, 0, sizeof(real1) * partPower);

    bitCapInt i, j, k;
    i = 0;
    j = 0;
    k = 0;
    while ((i < remainderPower) && (remainderStateProb[i] < min_norm)) {
        i++;
    }
    k = i & ((1U << start) - 1);
    k |= (i ^ k) << (start + length);

    while ((j < partPower) && (partStateProb[j] < min_norm)) {
        j++;
    }
    k |= j << start;

    real1 refAngle = ZERO_R1;
    if (k < maxQPower) {
        refAngle = arg(GetAmplitude(k));
    }
    real1 angleOffset = refAngle;
    if (i < remainderPower) {
        angleOffset -= remainderStateAngle[i];
    }
    if (j < partPower) {
        angleOffset -= partStateAngle[j];
    }

    for (bitCapInt l = 0; l < partPower; l++) {
        partStateAngle[l] += angleOffset;
    }

    if ((maxQPower - partPower) <= 0) {
        SetQubitCount(1);
    } else {
        SetQubitCount(qubitCount - length);
    }

    device_context->wait_events->resize(4);
    queue.enqueueUnmapMemObject(*probBuffer1, remainderStateProb, NULL, &((*(device_context->wait_events.get()))[0]));
    queue.enqueueUnmapMemObject(*probBuffer2, partStateProb, NULL, &((*(device_context->wait_events.get()))[1]));
    queue.enqueueUnmapMemObject(*angleBuffer1, remainderStateAngle, NULL, &((*(device_context->wait_events.get()))[2]));
    queue.enqueueUnmapMemObject(*angleBuffer2, partStateAngle, NULL, &((*(device_context->wait_events.get()))[3]));

    // If we Decompose, calculate the state of the bit system removed.
    if (destination != nullptr) {
        destination->Finish();

        bciArgs[0] = partPower;

        EventVecPtr waitVec2 = ResetWaitEvents();
        DISPATCH_WRITE(waitVec2, *(poolItem->ulongBuffer), sizeof(bitCapInt), bciArgs);

        size_t ngc2 = FixWorkItemCount(partPower, nrmGroupCount);
        size_t ngs2 = FixGroupSize(ngc2, nrmGroupSize);

        BufferPtr otherStateBuffer;
        complex* otherStateVec;
        if (destination->deviceID == deviceID) {
            otherStateVec = destination->stateVec;
            otherStateBuffer = destination->stateBuffer;
        } else {
            otherStateVec = AllocStateVec(destination->maxQPower, true);
            otherStateBuffer = std::make_shared<cl::Buffer>(context, CL_MEM_USE_HOST_PTR | CL_MEM_READ_WRITE,
                sizeof(complex) * destination->maxQPower, otherStateVec);

            DISPATCH_FILL(
                waitVec2, *otherStateBuffer, sizeof(complex) * destination->maxQPower, complex(ZERO_R1, ZERO_R1));
        }

        WaitCall(
            OCL_API_DECOMPOSEAMP, ngc2, ngs2, { probBuffer2, angleBuffer2, poolItem->ulongBuffer, otherStateBuffer });

        size_t oNStateVecSize = maxQPower * sizeof(complex);

        if (destination->deviceID != deviceID) {
            queue.enqueueMapBuffer(*otherStateBuffer, CL_TRUE, CL_MAP_READ, 0, sizeof(real1) * destination->maxQPower);
            destination->LockSync(CL_MAP_WRITE);
            std::copy(otherStateVec, otherStateVec + destination->maxQPower, destination->stateVec);
            cl::Event waitUnmap;
            queue.enqueueUnmapMemObject(*otherStateBuffer, otherStateVec, NULL, &waitUnmap);
            waitUnmap.wait();
            destination->UnlockSync();
            FreeAligned(otherStateVec);
        } else if (!(destination->useHostRam) && destination->stateVec && oNStateVecSize <= destination->maxAlloc &&
            (2 * oNStateVecSize) <= destination->maxMem) {

            BufferPtr nSB = destination->MakeStateVecBuffer(NULL);

            cl::Event copyEvent;
            destination->queue.enqueueCopyBuffer(
                *(destination->stateBuffer), *nSB, 0, 0, sizeof(complex) * destination->maxQPower, NULL, &copyEvent);
            copyEvent.wait();
            wait_refs.clear();

            destination->stateBuffer = nSB;
            FreeAligned(destination->stateVec);
            destination->stateVec = NULL;
        }
    }

    // If we either Decompose or Dispose, calculate the state of the bit system that remains.
    bciArgs[0] = maxQPower;
    EventVecPtr waitVec3 = ResetWaitEvents();
    DISPATCH_WRITE(waitVec3, *(poolItem->ulongBuffer), sizeof(bitCapInt), bciArgs);

    ngc = FixWorkItemCount(maxQPower, nrmGroupCount);
    ngs = FixGroupSize(ngc, nrmGroupSize);

    size_t nStateVecSize = maxQPower * sizeof(complex);
    if (!useHostRam && stateVec && nStateVecSize <= maxAlloc && (2 * nStateVecSize) <= maxMem) {
        clFinish();
        FreeStateVec();
    }

    complex* nStateVec = AllocStateVec(maxQPower);
    BufferPtr nStateBuffer = MakeStateVecBuffer(nStateVec);

    runningNorm = ONE_R1;
    if (destination != nullptr) {
        destination->runningNorm = ONE_R1;
    }

    WaitCall(OCL_API_DECOMPOSEAMP, ngc, ngs, { probBuffer1, angleBuffer1, poolItem->ulongBuffer, nStateBuffer });

    ResetStateVec(nStateVec, nStateBuffer);

    delete[] remainderStateProb;
    delete[] remainderStateAngle;
    delete[] partStateProb;
    delete[] partStateAngle;
}

void QEngineOCL::Decompose(bitLenInt start, bitLenInt length, QInterfacePtr destination)
{
    DecomposeDispose(start, length, std::dynamic_pointer_cast<QEngineOCL>(destination));
}

void QEngineOCL::Dispose(bitLenInt start, bitLenInt length)
{
    DecomposeDispose(start, length, (QEngineOCLPtr) nullptr);
}

real1 QEngineOCL::Probx(OCLAPI api_call, bitCapInt* bciArgs)
{
    if (doNormalize) {
        NormalizeState();
    }

    EventVecPtr waitVec = ResetWaitEvents();
    PoolItemPtr poolItem = GetFreePoolItem();

    DISPATCH_WRITE(waitVec, *(poolItem->ulongBuffer), sizeof(bitCapInt) * 4, bciArgs);

    bitCapInt maxI = bciArgs[0];
    size_t ngc = FixWorkItemCount(maxI, nrmGroupCount);
    size_t ngs = FixGroupSize(ngc, nrmGroupSize);

    QueueCall(api_call, ngc, ngs, { stateBuffer, poolItem->ulongBuffer, nrmBuffer }, sizeof(real1) * ngs);

    real1 oneChance;
    WAIT_REAL1_SUM(*nrmBuffer, ngc / ngs, nrmArray, &oneChance);

    if (oneChance > ONE_R1)
        oneChance = ONE_R1;

    return clampProb(oneChance);
}

/// PSEUDO-QUANTUM Direct measure of bit probability to be in |1> state
real1 QEngineOCL::Prob(bitLenInt qubit)
{
    if (qubitCount == 1) {
        return ProbAll(1);
    }

    bitCapInt qPower = 1 << qubit;

    bitCapInt bciArgs[BCI_ARG_LEN] = { maxQPower >> 1, qPower, 0, 0, 0, 0, 0, 0, 0, 0 };

    return Probx(OCL_API_PROB, bciArgs);
}

// Returns probability of permutation of the register
real1 QEngineOCL::ProbReg(const bitLenInt& start, const bitLenInt& length, const bitCapInt& permutation)
{
    if (start == 0 && qubitCount == length) {
        return ProbAll(permutation);
    }

    bitCapInt perm = permutation << start;

    bitCapInt bciArgs[BCI_ARG_LEN] = { maxQPower >> length, perm, start, length, 0, 0, 0, 0, 0, 0 };

    return Probx(OCL_API_PROBREG, bciArgs);
}

void QEngineOCL::ProbRegAll(const bitLenInt& start, const bitLenInt& length, real1* probsArray)
{
    bitCapInt lengthPower = 1U << length;
    bitCapInt maxJ = maxQPower >> length;

    if (doNormalize) {
        NormalizeState();
    }

    if ((lengthPower * lengthPower) < nrmGroupCount) {
        // With "lengthPower" count of threads, compared to a redundancy of "lengthPower" with full utilization, this is
        // close to the point where it becomes more efficient to rely on iterating through ProbReg calls.
        QEngine::ProbRegAll(start, length, probsArray);
        return;
    }

    bitCapInt bciArgs[BCI_ARG_LEN] = { lengthPower, maxJ, start, length, 0, 0, 0, 0, 0, 0 };

    EventVecPtr waitVec = ResetWaitEvents();
    PoolItemPtr poolItem = GetFreePoolItem();

    DISPATCH_WRITE(waitVec, *(poolItem->ulongBuffer), sizeof(bitCapInt) * 4, bciArgs);

    BufferPtr probsBuffer =
        std::make_shared<cl::Buffer>(context, CL_MEM_ALLOC_HOST_PTR | CL_MEM_WRITE_ONLY, sizeof(real1) * lengthPower);

    size_t ngc = FixWorkItemCount(lengthPower, nrmGroupCount);
    size_t ngs = FixGroupSize(ngc, nrmGroupSize);

    QueueCall(OCL_API_PROBREGALL, ngc, ngs, { stateBuffer, poolItem->ulongBuffer, probsBuffer });

    EventVecPtr waitVec2 = ResetWaitEvents();

    queue.enqueueReadBuffer(*probsBuffer, CL_TRUE, 0, sizeof(real1) * lengthPower, probsArray, waitVec2.get());
    wait_refs.clear();
}

// Returns probability of permutation of the register
real1 QEngineOCL::ProbMask(const bitCapInt& mask, const bitCapInt& permutation)
{
    bitCapInt v = mask; // count the number of bits set in v
    bitCapInt oldV;
    bitLenInt length; // c accumulates the total bits set in v
    std::vector<bitCapInt> skipPowersVec;
    for (length = 0; v; length++) {
        oldV = v;
        v &= v - 1; // clear the least significant bit set
        skipPowersVec.push_back((v ^ oldV) & oldV);
    }

    bitCapInt bciArgs[BCI_ARG_LEN] = { maxQPower >> length, mask, permutation, length, 0, 0, 0, 0, 0, 0 };

    if (doNormalize) {
        NormalizeState();
    }

    EventVecPtr waitVec = ResetWaitEvents();
    PoolItemPtr poolItem = GetFreePoolItem();

    DISPATCH_WRITE(waitVec, *(poolItem->ulongBuffer), sizeof(bitCapInt) * 4, bciArgs);

    bitCapInt* skipPowers = new bitCapInt[length];
    std::copy(skipPowersVec.begin(), skipPowersVec.end(), skipPowers);

    BufferPtr qPowersBuffer = std::make_shared<cl::Buffer>(
        context, CL_MEM_COPY_HOST_PTR | CL_MEM_READ_ONLY, sizeof(bitCapInt) * length, skipPowers);

    bitCapInt maxI = bciArgs[0];
    size_t ngc = FixWorkItemCount(maxI, nrmGroupCount);
    size_t ngs = FixGroupSize(ngc, nrmGroupSize);

    QueueCall(OCL_API_PROBMASK, ngc, ngs, { stateBuffer, poolItem->ulongBuffer, nrmBuffer, qPowersBuffer },
        sizeof(real1) * ngs);

    real1 oneChance;
    WAIT_REAL1_SUM(*nrmBuffer, ngc / ngs, nrmArray, &oneChance);

    delete[] skipPowers;

    if (oneChance > ONE_R1)
        oneChance = ONE_R1;

    return clampProb(oneChance);
}

void QEngineOCL::ProbMaskAll(const bitCapInt& mask, real1* probsArray)
{
    bitCapInt v = mask; // count the number of bits set in v
    bitCapInt oldV;
    bitLenInt length;
    std::vector<bitCapInt> powersVec;
    for (length = 0; v; length++) {
        oldV = v;
        v &= v - 1; // clear the least significant bit set
        powersVec.push_back((v ^ oldV) & oldV);
    }

    bitCapInt lengthPower = 1U << length;
    bitCapInt maxJ = maxQPower >> length;

    if (doNormalize) {
        NormalizeState();
    }

    if ((lengthPower * lengthPower) < nrmGroupCount) {
        // With "lengthPower" count of threads, compared to a redundancy of "lengthPower" with full utilization, this is
        // close to the point where it becomes more efficient to rely on iterating through ProbReg calls.
        QEngine::ProbMaskAll(mask, probsArray);
        return;
    }

    v = (~mask) & (maxQPower - 1); // count the number of bits set in v
    bitCapInt skipPower;
    bitLenInt skipLength = 0; // c accumulates the total bits set in v
    std::vector<bitCapInt> skipPowersVec;
    for (skipLength = 0; v; skipLength++) {
        oldV = v;
        v &= v - 1; // clear the least significant bit set
        skipPower = (v ^ oldV) & oldV;
        skipPowersVec.push_back(skipPower);
    }

    bitCapInt bciArgs[BCI_ARG_LEN] = { lengthPower, maxJ, length, skipLength, 0, 0, 0, 0, 0, 0 };

    EventVecPtr waitVec = ResetWaitEvents();
    PoolItemPtr poolItem = GetFreePoolItem();

    DISPATCH_WRITE(waitVec, *(poolItem->ulongBuffer), sizeof(bitCapInt) * 4, bciArgs);

    BufferPtr probsBuffer = std::make_shared<cl::Buffer>(context, CL_MEM_WRITE_ONLY, sizeof(real1) * lengthPower);

    bitCapInt* powers = new bitCapInt[length];
    std::copy(powersVec.begin(), powersVec.end(), powers);

    BufferPtr qPowersBuffer = std::make_shared<cl::Buffer>(
        context, CL_MEM_COPY_HOST_PTR | CL_MEM_READ_ONLY, sizeof(bitCapInt) * length, powers);

    bitCapInt* skipPowers = new bitCapInt[skipLength];
    std::copy(skipPowersVec.begin(), skipPowersVec.end(), skipPowers);

    BufferPtr qSkipPowersBuffer = std::make_shared<cl::Buffer>(
        context, CL_MEM_COPY_HOST_PTR | CL_MEM_READ_ONLY, sizeof(bitCapInt) * skipLength, skipPowers);

    size_t ngc = FixWorkItemCount(lengthPower, nrmGroupCount);
    size_t ngs = FixGroupSize(ngc, nrmGroupSize);

    QueueCall(OCL_API_PROBMASKALL, ngc, ngs,
        { stateBuffer, poolItem->ulongBuffer, probsBuffer, qPowersBuffer, qSkipPowersBuffer });

    EventVecPtr waitVec2 = ResetWaitEvents();

    queue.enqueueReadBuffer(*probsBuffer, CL_TRUE, 0, sizeof(real1) * lengthPower, probsArray, waitVec2.get());
    wait_refs.clear();

    delete[] powers;
    delete[] skipPowers;
}

// Apply X ("not") gate to each bit in "length," starting from bit index
// "start"
void QEngineOCL::X(bitLenInt start, bitLenInt length)
{
    if (length == 1) {
        X(start);
        return;
    }

    bitCapInt regMask = ((1 << length) - 1) << start;
    bitCapInt otherMask = ((1 << qubitCount) - 1) ^ regMask;
    bitCapInt bciArgs[BCI_ARG_LEN] = { maxQPower, regMask, otherMask, 0, 0, 0, 0, 0, 0, 0 };

    ArithmeticCall(OCL_API_X, bciArgs);
}

/// Bitwise swap
void QEngineOCL::Swap(bitLenInt start1, bitLenInt start2, bitLenInt length)
{
    if (start1 == start2) {
        return;
    }

    bitCapInt reg1Mask = ((1 << length) - 1) << start1;
    bitCapInt reg2Mask = ((1 << length) - 1) << start2;
    bitCapInt otherMask = maxQPower - 1;
    otherMask ^= reg1Mask | reg2Mask;
    bitCapInt bciArgs[BCI_ARG_LEN] = { maxQPower, reg1Mask, reg2Mask, otherMask, start1, start2, 0, 0, 0, 0 };

    ArithmeticCall(OCL_API_SWAP, bciArgs);
}

void QEngineOCL::ROx(OCLAPI api_call, bitLenInt shift, bitLenInt start, bitLenInt length)
{
    bitCapInt lengthPower = 1 << length;
    bitCapInt regMask = (lengthPower - 1) << start;
    bitCapInt otherMask = (maxQPower - 1) & (~regMask);
    bitCapInt bciArgs[BCI_ARG_LEN] = { maxQPower, regMask, otherMask, lengthPower, start, shift, length, 0, 0, 0 };

    ArithmeticCall(api_call, bciArgs);
}

/// "Circular shift left" - shift bits left, and carry last bits.
void QEngineOCL::ROL(bitLenInt shift, bitLenInt start, bitLenInt length) { ROx(OCL_API_ROL, shift, start, length); }

/// "Circular shift right" - shift bits right, and carry first bits.
void QEngineOCL::ROR(bitLenInt shift, bitLenInt start, bitLenInt length) { ROx(OCL_API_ROR, shift, start, length); }

/// Add or Subtract integer (without sign or carry)
void QEngineOCL::INT(OCLAPI api_call, bitCapInt toMod, const bitLenInt start, const bitLenInt length)
{
    bitCapInt lengthPower = 1 << length;
    bitCapInt regMask = (lengthPower - 1) << start;
    bitCapInt otherMask = (maxQPower - 1) & ~(regMask);

    bitCapInt bciArgs[BCI_ARG_LEN] = { maxQPower, regMask, otherMask, lengthPower, start, toMod, 0, 0, 0, 0 };

    ArithmeticCall(api_call, bciArgs);
}

/// Add or Subtract integer (without sign or carry, with controls)
void QEngineOCL::CINT(OCLAPI api_call, bitCapInt toMod, const bitLenInt start, const bitLenInt length,
    const bitLenInt* controls, const bitLenInt controlLen)
{
    bitCapInt lengthPower = 1 << length;
    bitCapInt regMask = (lengthPower - 1) << start;

    bitCapInt controlMask = 0U;
    bitCapInt* controlPowers = new bitCapInt[controlLen];
    for (bitLenInt i = 0; i < controlLen; i++) {
        controlPowers[i] = 1U << controls[i];
        controlMask |= controlPowers[i];
    }
    std::sort(controlPowers, controlPowers + controlLen);

    bitCapInt otherMask = (maxQPower - 1) ^ (regMask | controlMask);

    bitCapInt bciArgs[BCI_ARG_LEN] = { maxQPower >> controlLen, regMask, otherMask, lengthPower, start, toMod,
        controlLen, controlMask, 0, 0 };

    CArithmeticCall(api_call, bciArgs, controlPowers, controlLen);

    delete[] controlPowers;
}

/** Increment integer (without sign, with carry) */
void QEngineOCL::INC(bitCapInt toAdd, const bitLenInt start, const bitLenInt length)
{
    INT(OCL_API_INC, toAdd, start, length);
}

void QEngineOCL::CINC(
    bitCapInt toAdd, bitLenInt inOutStart, bitLenInt length, bitLenInt* controls, bitLenInt controlLen)
{
    if (controlLen == 0) {
        INC(toAdd, inOutStart, length);
        return;
    }

    CINT(OCL_API_CINC, toAdd, inOutStart, length, controls, controlLen);
}

/** Subtract integer (without sign, with carry) */
void QEngineOCL::DEC(bitCapInt toSub, const bitLenInt start, const bitLenInt length)
{
    INT(OCL_API_DEC, toSub, start, length);
}

void QEngineOCL::CDEC(
    bitCapInt toSub, bitLenInt inOutStart, bitLenInt length, bitLenInt* controls, bitLenInt controlLen)
{
    if (controlLen == 0) {
        DEC(toSub, inOutStart, length);
        return;
    }

    CINT(OCL_API_CDEC, toSub, inOutStart, length, controls, controlLen);
}

/// Add or Subtract integer (without sign, with carry)
void QEngineOCL::INTC(
    OCLAPI api_call, bitCapInt toMod, const bitLenInt start, const bitLenInt length, const bitLenInt carryIndex)
{
    bitCapInt carryMask = 1 << carryIndex;
    bitCapInt lengthPower = 1 << length;
    bitCapInt regMask = (lengthPower - 1) << start;
    bitCapInt otherMask = (maxQPower - 1) & (~(regMask | carryMask));

    bitCapInt bciArgs[BCI_ARG_LEN] = { maxQPower >> 1, regMask, otherMask, lengthPower, carryMask, start, toMod, 0, 0,
        0 };

    ArithmeticCall(api_call, bciArgs);
}

/** Increment integer (without sign, with carry) */
void QEngineOCL::INCC(bitCapInt toAdd, const bitLenInt start, const bitLenInt length, const bitLenInt carryIndex)
{
    bool hasCarry = M(carryIndex);
    if (hasCarry) {
        X(carryIndex);
        toAdd++;
    }

    INTC(OCL_API_INCC, toAdd, start, length, carryIndex);
}

/** Subtract integer (without sign, with carry) */
void QEngineOCL::DECC(bitCapInt toSub, const bitLenInt start, const bitLenInt length, const bitLenInt carryIndex)
{
    bool hasCarry = M(carryIndex);
    if (hasCarry) {
        X(carryIndex);
    } else {
        toSub++;
    }

    INTC(OCL_API_DECC, toSub, start, length, carryIndex);
}

/// Add or Subtract integer (with overflow, without carry)
void QEngineOCL::INTS(
    OCLAPI api_call, bitCapInt toMod, const bitLenInt start, const bitLenInt length, const bitLenInt overflowIndex)
{
    bitCapInt overflowMask = 1 << overflowIndex;
    bitCapInt lengthPower = 1 << length;
    bitCapInt regMask = (lengthPower - 1) << start;
    bitCapInt otherMask = ((1 << qubitCount) - 1) ^ regMask;

    bitCapInt bciArgs[BCI_ARG_LEN] = { maxQPower, regMask, otherMask, lengthPower, overflowMask, start, toMod, 0, 0,
        0 };

    ArithmeticCall(api_call, bciArgs);
}

/** Increment integer (without sign, with carry) */
void QEngineOCL::INCS(bitCapInt toAdd, const bitLenInt start, const bitLenInt length, const bitLenInt overflowIndex)
{
    INTS(OCL_API_INCS, toAdd, start, length, overflowIndex);
}

/** Subtract integer (without sign, with carry) */
void QEngineOCL::DECS(bitCapInt toSub, const bitLenInt start, const bitLenInt length, const bitLenInt overflowIndex)
{
    INTS(OCL_API_DECS, toSub, start, length, overflowIndex);
}

/// Add or Subtract integer (with sign, with carry)
void QEngineOCL::INTSC(OCLAPI api_call, bitCapInt toMod, const bitLenInt start, const bitLenInt length,
    const bitLenInt overflowIndex, const bitLenInt carryIndex)
{
    bitCapInt overflowMask = 1 << overflowIndex;
    bitCapInt carryMask = 1 << carryIndex;
    bitCapInt lengthPower = 1 << length;
    bitCapInt inOutMask = (lengthPower - 1) << start;
    bitCapInt otherMask = ((1 << qubitCount) - 1) ^ (inOutMask | carryMask);

    bitCapInt bciArgs[BCI_ARG_LEN] = { maxQPower >> 1, inOutMask, otherMask, lengthPower, overflowMask, carryMask,
        start, toMod, 0, 0 };

    ArithmeticCall(api_call, bciArgs);
}

/** Increment integer (with sign, with carry) */
void QEngineOCL::INCSC(bitCapInt toAdd, const bitLenInt start, const bitLenInt length, const bitLenInt overflowIndex,
    const bitLenInt carryIndex)
{
    bool hasCarry = M(carryIndex);
    if (hasCarry) {
        X(carryIndex);
        toAdd++;
    }

    INTSC(OCL_API_INCSC_1, toAdd, start, length, overflowIndex, carryIndex);
}

/** Subtract integer (with sign, with carry) */
void QEngineOCL::DECSC(bitCapInt toSub, const bitLenInt start, const bitLenInt length, const bitLenInt overflowIndex,
    const bitLenInt carryIndex)
{
    bool hasCarry = M(carryIndex);
    if (hasCarry) {
        X(carryIndex);
    } else {
        toSub++;
    }

    INTSC(OCL_API_DECSC_1, toSub, start, length, overflowIndex, carryIndex);
}

/// Add or Subtract integer (with sign, with carry)
void QEngineOCL::INTSC(
    OCLAPI api_call, bitCapInt toMod, const bitLenInt start, const bitLenInt length, const bitLenInt carryIndex)
{
    bitCapInt carryMask = 1 << carryIndex;
    bitCapInt lengthPower = 1 << length;
    bitCapInt inOutMask = (lengthPower - 1) << start;
    bitCapInt otherMask = ((1 << qubitCount) - 1) ^ (inOutMask | carryMask);

    bitCapInt bciArgs[BCI_ARG_LEN] = { maxQPower >> 1, inOutMask, otherMask, lengthPower, carryMask, start, toMod, 0, 0,
        0 };

    ArithmeticCall(api_call, bciArgs);
}

/** Increment integer (with sign, with carry) */
void QEngineOCL::INCSC(bitCapInt toAdd, const bitLenInt start, const bitLenInt length, const bitLenInt carryIndex)
{
    bool hasCarry = M(carryIndex);
    if (hasCarry) {
        X(carryIndex);
        toAdd++;
    }

    INTSC(OCL_API_INCSC_2, toAdd, start, length, carryIndex);
}

/** Subtract integer (with sign, with carry) */
void QEngineOCL::DECSC(bitCapInt toSub, const bitLenInt start, const bitLenInt length, const bitLenInt carryIndex)
{
    bool hasCarry = M(carryIndex);
    if (hasCarry) {
        X(carryIndex);
    } else {
        toSub++;
    }

    INTSC(OCL_API_DECSC_2, toSub, start, length, carryIndex);
}

/// Add or Subtract integer (BCD)
void QEngineOCL::INTBCD(OCLAPI api_call, bitCapInt toMod, const bitLenInt start, const bitLenInt length)
{
    bitCapInt nibbleCount = length / 4;
    if (nibbleCount * 4 != length) {
        throw std::invalid_argument("BCD word bit length must be a multiple of 4.");
    }
    bitCapInt inOutMask = ((1 << length) - 1) << start;
    bitCapInt otherMask = ((1 << qubitCount) - 1) ^ inOutMask;

    bitCapInt bciArgs[BCI_ARG_LEN] = { maxQPower, inOutMask, otherMask, start, toMod, nibbleCount, 0, 0, 0, 0 };

    ArithmeticCall(api_call, bciArgs);
}

/** Increment integer (BCD) */
void QEngineOCL::INCBCD(bitCapInt toAdd, const bitLenInt start, const bitLenInt length)
{
    INTBCD(OCL_API_INCBCD, toAdd, start, length);
}

/** Subtract integer (BCD) */
void QEngineOCL::DECBCD(bitCapInt toSub, const bitLenInt start, const bitLenInt length)
{
    INTBCD(OCL_API_DECBCD, toSub, start, length);
}

/// Add or Subtract integer (BCD, with carry)
void QEngineOCL::INTBCDC(
    OCLAPI api_call, bitCapInt toMod, const bitLenInt start, const bitLenInt length, const bitLenInt carryIndex)
{
    bitCapInt nibbleCount = length / 4;
    if (nibbleCount * 4 != length) {
        throw std::invalid_argument("BCD word bit length must be a multiple of 4.");
    }
    bitCapInt inOutMask = ((1 << length) - 1) << start;
    bitCapInt carryMask = 1 << carryIndex;
    bitCapInt otherMask = ((1 << qubitCount) - 1) ^ (inOutMask | carryMask);

    bitCapInt bciArgs[BCI_ARG_LEN] = { maxQPower >> 1, inOutMask, otherMask, carryMask, start, toMod, nibbleCount, 0, 0,
        0 };

    ArithmeticCall(api_call, bciArgs);
}

/** Increment integer (BCD, with carry) */
void QEngineOCL::INCBCDC(bitCapInt toAdd, const bitLenInt start, const bitLenInt length, const bitLenInt carryIndex)
{
    bool hasCarry = M(carryIndex);
    if (hasCarry) {
        X(carryIndex);
        toAdd++;
    }

    INTBCDC(OCL_API_INCBCDC, toAdd, start, length, carryIndex);
}

/** Subtract integer (BCD, with carry) */
void QEngineOCL::DECBCDC(bitCapInt toSub, const bitLenInt start, const bitLenInt length, const bitLenInt carryIndex)
{
    bool hasCarry = M(carryIndex);
    if (hasCarry) {
        X(carryIndex);
    } else {
        toSub++;
    }

    INTBCDC(OCL_API_DECBCDC, toSub, start, length, carryIndex);
}

/** Multiply by integer */
void QEngineOCL::MUL(bitCapInt toMul, bitLenInt inOutStart, bitLenInt carryStart, bitLenInt length)
{
    SetReg(carryStart, length, 0);

    bitCapInt lowPower = 1U << length;
    toMul %= lowPower;
    if (toMul == 0) {
        SetReg(inOutStart, length, 0);
        return;
    }

    MULx(OCL_API_MUL, toMul, inOutStart, carryStart, length);
}

/** Divide by integer */
void QEngineOCL::DIV(bitCapInt toDiv, bitLenInt inOutStart, bitLenInt carryStart, bitLenInt length)
{
    bitCapInt lowPower = 1U << length;
    if ((toDiv == 0) || (toDiv >= lowPower)) {
        throw "DIV by zero (or modulo 0 to register size)";
    }

    MULx(OCL_API_DIV, toDiv, inOutStart, carryStart, length);
}

/** Controlled multiplication by integer */
void QEngineOCL::CMUL(bitCapInt toMul, bitLenInt inOutStart, bitLenInt carryStart, bitLenInt length,
    bitLenInt* controls, bitLenInt controlLen)
{
    if (controlLen == 0) {
        MUL(toMul, inOutStart, carryStart, length);
        return;
    }

    SetReg(carryStart, length, 0);

    bitCapInt lowPower = 1U << length;
    toMul %= lowPower;
    if (toMul == 0) {
        SetReg(inOutStart, length, 0);
        return;
    }

    if (toMul == 1) {
        return;
    }

    CMULx(OCL_API_CMUL, toMul, inOutStart, carryStart, length, controls, controlLen);
}

/** Controlled division by integer */
void QEngineOCL::CDIV(bitCapInt toDiv, bitLenInt inOutStart, bitLenInt carryStart, bitLenInt length,
    bitLenInt* controls, bitLenInt controlLen)
{
    if (controlLen == 0) {
        DIV(toDiv, inOutStart, carryStart, length);
        return;
    }

    bitCapInt lowPower = 1U << length;
    if ((toDiv == 0) || (toDiv >= lowPower)) {
        throw "DIV by zero (or modulo 0 to register size)";
    }

    if (toDiv == 1) {
        return;
    }

    CMULx(OCL_API_CDIV, toDiv, inOutStart, carryStart, length, controls, controlLen);
}

void QEngineOCL::xMULx(OCLAPI api_call, bitCapInt* bciArgs, BufferPtr controlBuffer)
{
    EventVecPtr waitVec = ResetWaitEvents();
    PoolItemPtr poolItem = GetFreePoolItem();

    /* Allocate a temporary nStateVec, or use the one supplied. */
    complex* nStateVec = AllocStateVec(maxQPower);
    BufferPtr nStateBuffer = MakeStateVecBuffer(nStateVec);

    DISPATCH_WRITE(waitVec, *(poolItem->ulongBuffer), sizeof(bitCapInt) * 10, bciArgs);
    DISPATCH_FILL(waitVec, *nStateBuffer, sizeof(complex) * maxQPower, complex(ZERO_R1, ZERO_R1));

    size_t ngc = FixWorkItemCount(bciArgs[0], nrmGroupCount);
    size_t ngs = FixGroupSize(ngc, nrmGroupSize);

    if (controlBuffer) {
        WaitCall(api_call, ngc, ngs, { stateBuffer, poolItem->ulongBuffer, nStateBuffer, controlBuffer });
    } else {
        WaitCall(api_call, ngc, ngs, { stateBuffer, poolItem->ulongBuffer, nStateBuffer });
    }

    ResetStateVec(nStateVec, nStateBuffer);
}

void QEngineOCL::MULx(
    OCLAPI api_call, bitCapInt toMod, const bitLenInt inOutStart, const bitLenInt carryStart, const bitLenInt length)
{
    bitCapInt lowMask = (1U << length) - 1U;
    bitCapInt inOutMask = lowMask << inOutStart;
    bitCapInt carryMask = lowMask << carryStart;
    bitCapInt skipMask = (1U << carryStart) - 1U;
    bitCapInt otherMask = (maxQPower - 1U) ^ (inOutMask | carryMask);

    bitCapInt bciArgs[BCI_ARG_LEN] = { maxQPower >> length, toMod, inOutMask, carryMask, otherMask, length, inOutStart,
        carryStart, skipMask, 0 };

    xMULx(api_call, bciArgs, NULL);
}

void QEngineOCL::CMULx(OCLAPI api_call, bitCapInt toMod, const bitLenInt inOutStart, const bitLenInt carryStart,
    const bitLenInt length, const bitLenInt* controls, const bitLenInt controlLen)
{
    bitCapInt lowMask = (1U << length) - 1U;
    bitCapInt inOutMask = lowMask << inOutStart;
    bitCapInt carryMask = lowMask << carryStart;

    bitCapInt* skipPowers = new bitCapInt[controlLen + length];
    bitCapInt* controlPowers = new bitCapInt[controlLen];
    bitCapInt controlMask = 0U;
    for (bitLenInt i = 0U; i < controlLen; i++) {
        controlPowers[i] = 1U << controls[i];
        skipPowers[i] = controlPowers[i];
        controlMask |= controlPowers[i];
    }
    for (bitLenInt i = 0U; i < length; i++) {
        skipPowers[i + controlLen] = 1U << (carryStart + i);
    }
    std::sort(skipPowers, skipPowers + controlLen + length);

    bitCapInt otherMask = (maxQPower - 1U) ^ (inOutMask | carryMask | controlMask);

    bitCapInt bciArgs[BCI_ARG_LEN] = { maxQPower >> (controlLen + length), toMod, controlLen, controlMask, inOutMask,
        carryMask, otherMask, length, inOutStart, carryStart };

    BufferPtr controlBuffer = std::make_shared<cl::Buffer>(
        context, CL_MEM_COPY_HOST_PTR | CL_MEM_READ_ONLY, sizeof(bitCapInt) * ((controlLen * 2) + length), skipPowers);

    xMULx(api_call, bciArgs, controlBuffer);

    delete[] skipPowers;
    delete[] controlPowers;
}

/** Set 8 bit register bits based on read from classical memory */
bitCapInt QEngineOCL::IndexedLDA(
    bitLenInt indexStart, bitLenInt indexLength, bitLenInt valueStart, bitLenInt valueLength, unsigned char* values)
{
    SetReg(valueStart, valueLength, 0);
    bitLenInt valueBytes = (valueLength + 7) / 8;
    bitCapInt inputMask = ((1 << indexLength) - 1) << indexStart;
    bitCapInt outputMask = ((1 << valueLength) - 1) << valueStart;
    bitCapInt bciArgs[BCI_ARG_LEN] = { maxQPower >> valueLength, indexStart, inputMask, valueStart, valueBytes,
        valueLength, 0, 0, 0, 0 };

    ArithmeticCall(OCL_API_INDEXEDLDA, bciArgs, values, (1 << indexLength) * valueBytes);

    real1 prob;
    real1 average = ZERO_R1;
    real1 totProb = ZERO_R1;
    bitCapInt i, outputInt;
    LockSync(CL_MAP_READ);
    for (i = 0; i < maxQPower; i++) {
        outputInt = (i & outputMask) >> valueStart;
        prob = norm(stateVec[i]);
        totProb += prob;
        average += prob * outputInt;
    }
    UnlockSync();
    if (totProb > ZERO_R1) {
        average /= totProb;
    }

    return (bitCapInt)(average + 0.5);
}

/** Add or Subtract based on an indexed load from classical memory */
bitCapInt QEngineOCL::OpIndexed(OCLAPI api_call, bitCapInt carryIn, bitLenInt indexStart, bitLenInt indexLength,
    bitLenInt valueStart, bitLenInt valueLength, bitLenInt carryIndex, unsigned char* values)
{
    bool carryRes = M(carryIndex);
    // The carry has to first to be measured for its input value.
    if (carryRes) {
        /*
         * If the carry is set, we flip the carry bit. We always initially
         * clear the carry after testing for carry in.
         */
        carryIn ^= 1U;
        X(carryIndex);
    }

    bitLenInt valueBytes = (valueLength + 7) / 8;
    bitCapInt lengthPower = 1 << valueLength;
    bitCapInt carryMask = 1 << carryIndex;
    bitCapInt inputMask = ((1 << indexLength) - 1) << indexStart;
    bitCapInt outputMask = ((1 << valueLength) - 1) << valueStart;
    bitCapInt otherMask = (maxQPower - 1) & (~(inputMask | outputMask | carryMask));
    bitCapInt bciArgs[BCI_ARG_LEN] = { maxQPower >> 1, indexStart, inputMask, valueStart, outputMask, otherMask,
        carryIn, carryMask, lengthPower, valueBytes };

    ArithmeticCall(api_call, bciArgs, values, (1 << indexLength) * valueBytes);

    // At the end, just as a convenience, we return the expectation value for the addition result.
    real1 prob;
    real1 average = ZERO_R1;
    real1 totProb = ZERO_R1;
    bitCapInt i, outputInt;
    LockSync(CL_MAP_READ);
    for (i = 0; i < maxQPower; i++) {
        outputInt = (i & outputMask) >> valueStart;
        prob = norm(stateVec[i]);
        totProb += prob;
        average += prob * outputInt;
    }
    UnlockSync();
    if (totProb > ZERO_R1) {
        average /= totProb;
    }

    // Return the expectation value.
    return (bitCapInt)(average + 0.5);
}

/** Add based on an indexed load from classical memory */
bitCapInt QEngineOCL::IndexedADC(bitLenInt indexStart, bitLenInt indexLength, bitLenInt valueStart,
    bitLenInt valueLength, bitLenInt carryIndex, unsigned char* values)
{
    return OpIndexed(OCL_API_INDEXEDADC, 0, indexStart, indexLength, valueStart, valueLength, carryIndex, values);
}

/** Subtract based on an indexed load from classical memory */
bitCapInt QEngineOCL::IndexedSBC(bitLenInt indexStart, bitLenInt indexLength, bitLenInt valueStart,
    bitLenInt valueLength, bitLenInt carryIndex, unsigned char* values)
{
    return OpIndexed(OCL_API_INDEXEDSBC, 1, indexStart, indexLength, valueStart, valueLength, carryIndex, values);
}

void QEngineOCL::PhaseFlipX(OCLAPI api_call, bitCapInt* bciArgs)
{
    // We don't actually have to wait, so this is empty:
    EventVecPtr waitVec;
    PoolItemPtr poolItem = GetFreePoolItem();

    cl::Event writeArgsEvent;
    DISPATCH_TEMP_WRITE(waitVec, *(poolItem->ulongBuffer), sizeof(bitCapInt) * 5, bciArgs, writeArgsEvent);

    size_t ngc = FixWorkItemCount(bciArgs[0], nrmGroupCount);
    size_t ngs = FixGroupSize(ngc, nrmGroupSize);

    // Wait for buffer write from limited lifetime objects
    writeArgsEvent.wait();

    QueueCall(api_call, ngc, ngs, { stateBuffer, poolItem->ulongBuffer });
}

void QEngineOCL::PhaseFlip()
{
    // This gate has no physical consequence. We only enable it for "book-keeping," if the engine is not using global
    // phase offsets.
    if (!randGlobalPhase) {
        bitCapInt bciArgs[BCI_ARG_LEN] = { maxQPower, 0, 0, 0, 0, 0, 0, 0, 0, 0 };
        PhaseFlipX(OCL_API_PHASEFLIP, bciArgs);
    }
}

/// For chips with a zero flag, flip the phase of the state where the register equals zero.
void QEngineOCL::ZeroPhaseFlip(bitLenInt start, bitLenInt length)
{
    bitCapInt bciArgs[BCI_ARG_LEN] = { maxQPower >> length, (1U << start), length, 0, 0, 0, 0, 0, 0, 0 };

    PhaseFlipX(OCL_API_ZEROPHASEFLIP, bciArgs);
}

void QEngineOCL::CPhaseFlipIfLess(bitCapInt greaterPerm, bitLenInt start, bitLenInt length, bitLenInt flagIndex)
{
    bitCapInt regMask = ((1 << length) - 1) << start;

    bitCapInt bciArgs[BCI_ARG_LEN] = { maxQPower >> 1, regMask, 1U << flagIndex, greaterPerm, start, 0, 0, 0, 0, 0 };

    PhaseFlipX(OCL_API_CPHASEFLIPIFLESS, bciArgs);
}

void QEngineOCL::PhaseFlipIfLess(bitCapInt greaterPerm, bitLenInt start, bitLenInt length)
{
    bitCapInt regMask = ((1 << length) - 1) << start;

    bitCapInt bciArgs[BCI_ARG_LEN] = { maxQPower >> 1, regMask, greaterPerm, start, 0, 0, 0, 0, 0, 0 };

    PhaseFlipX(OCL_API_PHASEFLIPIFLESS, bciArgs);
}

/// Set arbitrary pure quantum state, in unsigned int permutation basis
void QEngineOCL::SetQuantumState(const complex* inputState)
{
    LockSync(CL_MAP_WRITE);
    std::copy(inputState, inputState + maxQPower, stateVec);
    runningNorm = ONE_R1;
    UnlockSync();
}

complex QEngineOCL::GetAmplitude(bitCapInt fullRegister)
{
    if (doNormalize) {
        NormalizeState();
    }

    complex amp[1];
    EventVecPtr waitVec = ResetWaitEvents();
    queue.enqueueReadBuffer(*stateBuffer, CL_TRUE, sizeof(complex) * fullRegister, sizeof(complex), amp, waitVec.get());
    wait_refs.clear();
    return amp[0];
}

/// Get pure quantum state, in unsigned int permutation basis
void QEngineOCL::GetQuantumState(complex* outputState)
{
    if (doNormalize) {
        NormalizeState();
    }

    LockSync(CL_MAP_READ);
    std::copy(stateVec, stateVec + maxQPower, outputState);
    UnlockSync();
}

/// Get all probabilities, in unsigned int permutation basis
void QEngineOCL::GetProbs(real1* outputProbs)
{
    if (doNormalize && (runningNorm != ONE_R1)) {
        NormalizeState();
    }

    LockSync(CL_MAP_READ);
    std::transform(stateVec, stateVec + maxQPower, outputProbs, normHelper);
    UnlockSync();
}

bool QEngineOCL::ApproxCompare(QEngineOCLPtr toCompare)
{
    // If the qubit counts are unequal, these can't be approximately equal objects.
    if (qubitCount != toCompare->qubitCount) {
        return false;
    }

    // Make sure both engines are normalized
    if (doNormalize) {
        NormalizeState();
    }
    if (toCompare->doNormalize) {
        toCompare->NormalizeState();
    }

    toCompare->Finish();

    OCLDeviceCall ocl = device_context->Reserve(OCL_API_APPROXCOMPARE);

    bitCapInt bciArgs[BCI_ARG_LEN] = { maxQPower, 0, 0, 0, 0, 0, 0, 0, 0, 0 };

    EventVecPtr waitVec = ResetWaitEvents();
    PoolItemPtr poolItem = GetFreePoolItem();

    DISPATCH_WRITE(waitVec, *(poolItem->ulongBuffer), sizeof(bitCapInt), bciArgs);

    BufferPtr otherStateBuffer;
    complex* otherStateVec;
    if (toCompare->deviceID == deviceID) {
        otherStateVec = toCompare->stateVec;
        otherStateBuffer = toCompare->stateBuffer;
    } else {
        otherStateVec = AllocStateVec(toCompare->maxQPower, true);
        toCompare->LockSync(CL_MAP_READ);
        std::copy(toCompare->stateVec, toCompare->stateVec + toCompare->maxQPower, otherStateVec);
        toCompare->UnlockSync();
        otherStateBuffer = std::make_shared<cl::Buffer>(
            context, CL_MEM_USE_HOST_PTR | CL_MEM_READ_WRITE, sizeof(complex) * toCompare->maxQPower, otherStateVec);
    }

    QueueCall(OCL_API_APPROXCOMPARE, nrmGroupCount, nrmGroupSize,
        { stateBuffer, otherStateBuffer, poolItem->ulongBuffer, nrmBuffer }, sizeof(real1) * nrmGroupSize);

    real1 sumSqrErr;
    WAIT_REAL1_SUM(*nrmBuffer, nrmGroupCount / nrmGroupSize, nrmArray, &sumSqrErr);

    if (toCompare->deviceID != deviceID) {
        FreeAligned(otherStateVec);
    }

    return sumSqrErr < approxcompare_error;
}

QInterfacePtr QEngineOCL::Clone()
{
    clFinish();

    QEngineOCLPtr copyPtr = std::make_shared<QEngineOCL>(
        qubitCount, 0, rand_generator, complex(ONE_R1, ZERO_R1), doNormalize, randGlobalPhase, useHostRam, deviceID);

    copyPtr->clFinish();

    copyPtr->runningNorm = runningNorm;

    LockSync(CL_MAP_READ);
    copyPtr->LockSync(CL_MAP_WRITE);
    std::copy(stateVec, stateVec + maxQPower, copyPtr->stateVec);
    UnlockSync();
    copyPtr->UnlockSync();

    return copyPtr;
}

void QEngineOCL::NormalizeState(real1 nrm)
{
    // We might have async execution of gates still happening.
    clFinish();

    if (nrm < ZERO_R1) {
        nrm = runningNorm;
    }
    if (nrm == ONE_R1) {
        return;
    }

    PoolItemPtr poolItem = GetFreePoolItem();

    real1 r1_args[2] = { min_norm, (real1)ONE_R1 / std::sqrt(nrm) };
    cl::Event writeRealArgsEvent;
    DISPATCH_LOC_WRITE(*(poolItem->realBuffer), sizeof(real1) * REAL_ARG_LEN, r1_args, writeRealArgsEvent);

    bitCapInt bciArgs[1] = { maxQPower };
    cl::Event writeBCIArgsEvent;
    DISPATCH_LOC_WRITE(*(poolItem->ulongBuffer), sizeof(bitCapInt), bciArgs, writeBCIArgsEvent);

    size_t ngc = FixWorkItemCount(maxQPower, nrmGroupCount);
    size_t ngs = FixGroupSize(ngc, nrmGroupSize);

    // Wait for buffer write from limited lifetime objects
    writeRealArgsEvent.wait();
    writeBCIArgsEvent.wait();
    wait_refs.clear();

    OCLAPI api_call;
    if (maxQPower == ngc) {
        api_call = OCL_API_NORMALIZE_WIDE;
    } else {
        api_call = OCL_API_NORMALIZE;
    }

    QueueCall(api_call, ngc, ngs, { stateBuffer, poolItem->ulongBuffer, poolItem->realBuffer });

    runningNorm = ONE_R1;
}

void QEngineOCL::UpdateRunningNorm()
{
    OCLDeviceCall ocl = device_context->Reserve(OCL_API_UPDATENORM);

    runningNorm = ONE_R1;

    bitCapInt bciArgs[BCI_ARG_LEN] = { maxQPower, 0, 0, 0, 0, 0, 0, 0, 0, 0 };

    EventVecPtr waitVec = ResetWaitEvents();
    PoolItemPtr poolItem = GetFreePoolItem();

    cl::Event writeArgsEvent;
    DISPATCH_TEMP_WRITE(waitVec, *(poolItem->ulongBuffer), sizeof(bitCapInt), bciArgs, writeArgsEvent);

    // Wait for buffer write from limited lifetime objects
    writeArgsEvent.wait();
    wait_refs.clear();

    size_t ngc = FixWorkItemCount(maxQPower, nrmGroupCount);
    size_t ngs = FixGroupSize(ngc, nrmGroupSize);

    QueueCall(OCL_API_UPDATENORM, ngc, ngs, { stateBuffer, poolItem->ulongBuffer, nrmBuffer }, sizeof(real1) * ngs);

    WAIT_REAL1_SUM(*nrmBuffer, ngc / ngs, nrmArray, &runningNorm);
}

complex* QEngineOCL::AllocStateVec(bitCapInt elemCount, bool doForceAlloc)
{
    // If we're not using host ram, there's no reason to allocate.
    if (!doForceAlloc && !stateVec) {
        return NULL;
    }

        // elemCount is always a power of two, but might be smaller than QRACK_ALIGN_SIZE
#if defined(__APPLE__)
    void* toRet;
    posix_memalign(&toRet, QRACK_ALIGN_SIZE,
        ((sizeof(complex) * elemCount) < QRACK_ALIGN_SIZE) ? QRACK_ALIGN_SIZE : sizeof(complex) * elemCount);
    return (complex*)toRet;
#elif defined(_WIN32) && !defined(__CYGWIN__)
    return (complex*)_aligned_malloc(
        ((sizeof(complex) * elemCount) < QRACK_ALIGN_SIZE) ? QRACK_ALIGN_SIZE : sizeof(complex) * elemCount,
        QRACK_ALIGN_SIZE);
#else
    return (complex*)aligned_alloc(QRACK_ALIGN_SIZE,
        ((sizeof(complex) * elemCount) < QRACK_ALIGN_SIZE) ? QRACK_ALIGN_SIZE : sizeof(complex) * elemCount);
#endif
}

BufferPtr QEngineOCL::MakeStateVecBuffer(complex* nStateVec)
{
    if (nStateVec) {
        return std::make_shared<cl::Buffer>(
            context, CL_MEM_USE_HOST_PTR | CL_MEM_READ_WRITE, sizeof(complex) * maxQPower, nStateVec);
    } else {
        return std::make_shared<cl::Buffer>(context, CL_MEM_READ_WRITE, sizeof(complex) * maxQPower);
    }
}

} // namespace Qrack<|MERGE_RESOLUTION|>--- conflicted
+++ resolved
@@ -227,19 +227,13 @@
 
 void QEngineOCL::PopQueue(cl_event event, cl_int type)
 {
-<<<<<<< HEAD
-=======
     queue_mutex.lock();
->>>>>>> e637c25b
     wait_queue_items.pop_front();
     if (poolItems.size() > 1) {
         rotate(poolItems.begin(), poolItems.begin() + 1, poolItems.end());
     }
-<<<<<<< HEAD
-=======
     queue_mutex.unlock();
 
->>>>>>> e637c25b
     DispatchQueue(event, type);
 }
 
@@ -252,15 +246,7 @@
     }
 
     QueueItem item = wait_queue_items.front();
-<<<<<<< HEAD
-    OCLAPI api_call = item.api_call;
-    size_t workItemCount = item.workItemCount;
-    size_t localGroupSize = item.localGroupSize;
     std::vector<BufferPtr> args = item.buffers;
-    size_t localBuffSize = item.localBuffSize;
-=======
-    std::vector<BufferPtr> args = item.buffers;
->>>>>>> e637c25b
 
     // We have to reserve the kernel, because its argument hooks are unique. The same kernel therefore can't be used by
     // other QEngineOCL instances, until we're done queueing it.
